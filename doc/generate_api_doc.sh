# This only works with Sphinx >= 1.1

<<<<<<< HEAD
sphinx-apidoc ../hyperspy -o api -s rst -f -P
=======
sphinx-apidoc ../hyperspy -o api -s rst -f --private
>>>>>>> db31ccd2
<|MERGE_RESOLUTION|>--- conflicted
+++ resolved
@@ -1,7 +1,3 @@
 # This only works with Sphinx >= 1.1
 
-<<<<<<< HEAD
-sphinx-apidoc ../hyperspy -o api -s rst -f -P
-=======
-sphinx-apidoc ../hyperspy -o api -s rst -f --private
->>>>>>> db31ccd2
+sphinx-apidoc ../hyperspy -o api -s rst -f --private