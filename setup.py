--- conflicted
+++ resolved
@@ -80,30 +80,18 @@
     "learning": ['scikit-learn!=1.0.0;sys_platform=="darwin"',
                  'scikit-learn;sys_platform!="darwin"'],
     "gui-jupyter": ["hyperspy_gui_ipywidgets>=1.1.0"],
-<<<<<<< HEAD
     # UPDATE BEFORE RELEASE
     "gui-traitsui": ["hyperspy_gui_traitsui @ git+https://github.com/hyperspy/hyperspy_gui_traitsui#egg=hyperspy_gui_traitsui"],
     #"gui-traitsui": ["hyperspy_gui_traitsui>=1.1.0"],
-    "tests": ["pytest>=3.6", "pytest-mpl", "pytest-xdist", "pytest-rerunfailures", "pytest-instafail", "matplotlib>=3.1"],
-=======
-    "gui-traitsui": ["hyperspy_gui_traitsui>=1.1.0"],
-    "mrcz": ["blosc>=1.5", 'mrcz>=0.3.6'],
-    "speed": ["cython", "imagecodecs>=2020.1.31"],
-    "usid": ["pyUSID>=0.0.7", "sidpy"],
-    "scalebar": ["matplotlib-scalebar"],
-    # bug in pip: matplotib is ignored here because it is already present in
-    # install_requires.
     "tests": [
         "pytest>=3.6",
         "pytest-mpl",
         "pytest-xdist",
         "pytest-rerunfailures",
         "pytest-instafail",
-        "matplotlib>=3.1",
         # optional dependency of scipy to use scipy.datasets
         "pooch",
         ],
->>>>>>> ccbc6557
     "coverage":["pytest-cov"],
     # required to build the docs
     "build-doc": [
