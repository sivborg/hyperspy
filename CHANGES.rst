What's new
**********

..
  Add a single entry in the corresponding section below.
  See https://keepachangelog.com for details

RELEASE_next_patch (Unreleased)
+++++++++++++++++++++++++++++++



Changelog
*********

We only cover here the main highlights, for a detailed list of all the changes
see `the commits in the GITHUB milestones
<https://github.com/hyperspy/hyperspy/milestones?state=closed>`__.

<<<<<<< HEAD

=======
>>>>>>> 851f9f40
.. _changes_1.6.1:

v1.6.1
++++++

This is a maintenance release that adds compatibility with h5py 3.0 and includes
numerous bug fixes and enhancements.
See `the issue tracker
<https://github.com/hyperspy/hyperspy/milestone/41?closed=1>`__
for details.

<<<<<<< HEAD


Changelog
*********

=======
>>>>>>> 851f9f40
.. _changes_1.6:

v1.6
++++

NEW
---

* Support for the following file formats:

  * :ref:`sur-format`
  * :ref:`elid_format-label`
  * :ref:`nexus-format`
  * :ref:`usid-format`
  * :ref:`empad-format`
  * Prismatic EMD format, see :ref:`emd-format`
* :meth:`~._signals.eels.EELSSpectrum_mixin.print_edges_near_energy` method
  that, if the `hyperspy-gui-ipywidgets package
  <https://github.com/hyperspy/hyperspy_gui_ipywidgets>`_
  is installed, includes an
  awesome interactive mode. See :ref:`eels_elemental_composition-label`.
* Model asymmetric line shape components:

  * :py:class:`~._components.doniach.Doniach`
  * :py:class:`~._components.split_pvoigt.SplitVoigt`
* :ref:`EDS absorption correction <eds_absorption-label>`.
* :ref:`Argand diagram for complex signals <complex.argand>`.
* :ref:`Multiple peak finding algorithms for 2D signals <peak_finding-label>`.
* :ref:`cluster_analysis-label`.

Enhancements
------------

* The :py:meth:`~.signal.BaseSignal.get_histogram` now uses numpy's
  `np.histogram_bin_edges()
  <https://numpy.org/doc/stable/reference/generated/numpy.histogram_bin_edges.html>`_
  and supports all of its ``bins`` keyword values.
* Further improvements to the contrast adjustment tool.
  Test it by pressing the ``h`` key on any image.
* The following components have been rewritten using
  :py:class:`hyperspy._components.expression.Expression`, boosting their
  speeds among other benefits.

  * :py:class:`hyperspy._components.arctan.Arctan`
  * :py:class:`hyperspy._components.voigt.Voigt`
  * :py:class:`hyperspy._components.heaviside.HeavisideStep`
* The model fitting :py:meth:`~.model.BaseModel.fit` and
  :py:meth:`~.model.BaseModel.multifit` methods have been vastly improved. See
  :ref:`model.fitting` and the API changes section below.
* New serpentine iteration path for multi-dimensional fitting.
  See :ref:`model.multidimensional-label`.
* The :py:func:`~.drawing.utils.plot_spectra`  function now listens to
  events to update the figure automatically.
  See :ref:`this example <plot_profiles_interactive-label>`.
* Improve thread-based parallelism. Add ``max_workers`` argument to the
  :py:meth:`~.signal.BaseSignal.map` method, such that the user can directly
  control how many threads they launch.
* Many improvements to the :py:meth:`~.mva.MVA.decomposition` and
  :py:meth:`~.mva.MVA.blind_source_separation` methods, including support for
  scikit-learn like algorithms, better API and much improved documentation.
  See :ref:`ml-label` and the API changes section below.
* Add option to calculate the absolute thickness to the EELS
  :meth:`~._signals.eels.EELSSpectrum_mixin.estimate_thickness` method.
  See :ref:`eels_thickness-label`.
* Vastly improved performance and memory footprint of the
  :py:meth:`~._signals.signal2d.Signal2D.estimate_shift2D` method.
* The :py:meth:`~._signals.signal1d.Signal1D.remove_background` method can
  now remove Doniach, exponential, Lorentzian, skew normal,
  split Voigt and Voigt functions. Furthermore, it can return the background
  model that includes an estimation of the reduced chi-squared.
* The performance of the maximum-likelihood PCA method was greatly improved.
* All ROIs now have a ``__getitem__`` method, enabling e.g. using them with the
  unpack ``*`` operator. See :ref:`roi-slice-label` for an example.
* New syntax to set the contrast when plotting images. In particular, the
  ``vmin`` and ``vmax`` keywords now take values like ``vmin="30th"`` to
  clip the minimum value to the 30th percentile. See :ref:`signal.fft`
  for an example.
* The :py:meth:`~._signals.signal1d.Signal1D.plot` and
  :py:meth:`~._signals.signal2d.Signal2D.plot` methods take a new keyword
  argument ``autoscale``. See :ref:`plot.customize_images` for details.
* The contrast editor and the decomposition methods can now operate on
  complex signals.
* The default colormap can now be set in
  :ref:`preferences <configuring-hyperspy-label>`.


API changes
-----------

* The :py:meth:`~._signals.signal2d.Signal2D.plot` keyword argument
  ``saturated_pixels`` is deprecated. Please use
  ``vmin`` and/or ``vmax`` instead.
* The :py:func:`~.io.load` keyword argument ``dataset_name`` has been
  renamed to ``dataset_path``.
* The :py:meth:`~.signal.BaseSignal.set_signal_type` method no longer takes
  ``None``. Use the empty string ``""`` instead.
* The :py:meth:`~.signal.BaseSignal.get_histogram` ``bins`` keyword values
  have been renamed as follows for consistency with numpy:

    * ``"scotts"`` -> ``"scott"``,
    * ``"freedman"`` -> ``"fd"``
*  Multiple changes to the syntax of the :py:meth:`~.model.BaseModel.fit`
   and :py:meth:`~.model.BaseModel.multifit` methods:

  * The ``fitter`` keyword has been renamed to ``optimizer``.
  * The values that the ``optimizer`` keyword take have been renamed
    for consistency with scipy:

    * ``"fmin"`` -> ``"Nelder-Mead"``,
    * ``"fmin_cg"`` -> ``"CG"``,
    * ``"fmin_ncg"`` -> ``"Newton-CG"``,
    * ``"fmin_bfgs"`` -> ``"BFGS"``,
    * ``"fmin_l_bfgs_b"`` -> ``"L-BFGS-B"``,
    * ``"fmin_tnc"`` -> ``"TNC"``,
    * ``"fmin_powell"`` -> ``"Powell"``,
    * ``"mpfit"`` -> ``"lm"`` (in combination with ``"bounded=True"``),
    * ``"leastsq"`` -> ``"lm"``,

  * Passing integer arguments to ``parallel`` to select the number of
    workers is now deprecated. Use ``parallel=True, max_workers={value}``
    instead.
  * The ``method`` keyword has been renamed to ``loss_function``.
  * The ``loss_function`` value ``"ml"`` has been renamed to ``"ML-poisson"``.
  * The ``grad`` keyword no longer takes boolean values. It takes the
    following values instead: ``"fd"``, ``"analytical"``, callable or ``None``.
  * The ``ext_bounding`` keyword has been deprecated and will be removed. Use
    ``bounded=True`` instead.
  * The ``min_function`` keyword argument has been deprecated and will
    be removed. Use ``loss_function`` instead.,
  * The ``min_function_grad`` keyword arguments has been deprecated and will be
    removed. Use ``grad`` instead.
  * The ``iterpath`` default will change from ``'flyback'`` to
    ``'serpentine'`` in HyperSpy version 2.0.

* The following :py:class:`~.model.BaseModel` methods are now private:

  * :py:meth:`~.model.BaseModel.set_boundaries`
  * :py:meth:`~.model.BaseModel.set_mpfit_parameters_info`
  * :py:meth:`~.model.BaseModel.set_boundaries`

* The ``comp_label`` keyword of the machine learning plotting functions
  has been renamed to ``title``.
* The :py:class:`~.learn.rpca.orpca` constructor's ``learning_rate``
  keyword has been renamed to ``subspace_learning_rate``
* The :py:class:`~.learn.rpca.orpca` constructor's ``momentum``
  keyword has been renamed to ``subspace_momentum``
* The :py:class:`~.learn.svd_pca.svd_pca` constructor's ``centre`` keyword
  values have been renamed as follows:

    * ``"trials"`` -> ``"navigation"``
    * ``"variables"`` -> ``"signal"``
* The ``bounds`` keyword argument of the
  :py:meth:`~._signals.lazy.decomposition` is deprecated and will be removed.
* Several syntax changes in the :py:meth:`~.learn.mva.decomposition` method:

  * Several ``algorithm`` keyword values have been renamed as follows:

    * ``"svd"``: ``"SVD"``,
    * ``"fast_svd"``: ``"SVD"``,
    * ``"nmf"``: ``"NMF"``,
    * ``"fast_mlpca"``: ``"MLPCA"``,
    * ``"mlpca"``: ``"MLPCA"``,
    * ``"RPCA_GoDec"``: ``"RPCA"``,
  * The ``polyfit`` argument has been deprecated and will be removed.
    Use ``var_func`` instead.


.. _changes_1.5.2:


v1.5.2
++++++

This is a maintenance release that adds compatibility with Numpy 1.17 and Dask
2.3.0 and fixes a bug in the Bruker reader. See `the issue tracker
<https://github.com/hyperspy/hyperspy/issues?q=label%3A"type%3A+bug"+is%3Aclosed+milestone%3Av1.5.2>`__
for details.


.. _changes_1.5.1:

v1.5.1
++++++

This is a maintenance release that fixes some regressions introduced in v1.5.
Follow the following links for details on all the `bugs fixed
<https://github.com/hyperspy/hyperspy/issues?q=label%3A"type%3A+bug"+is%3Aclosed+milestone%3Av1.5.1>`__.


.. _changes_1.5:

v1.5
++++

NEW
---

* New method :py:meth:`hyperspy.component.Component.print_current_values`. See
  :ref:`the User Guide for details <Component.print_current_values>`.
* New :py:class:`hyperspy._components.skew_normal.SkewNormal` component.
* New :py:meth:`hyperspy.signal.BaseSignal.apply_apodization` method and
  ``apodization`` keyword for :py:meth:`hyperspy.signal.BaseSignal.fft`. See
  :ref:`signal.fft` for details.
* Estimation of number of significant components by the elbow method.
  See :ref:`mva.scree_plot`.

Enhancements
------------

* The contrast adjustment tool has been hugely improved. Test it by pressing the ``h`` key on any image.
* The :ref:`Developer Guide <dev_guide-label>` has been extended, enhanced and divided into
  chapters.
* Signals with signal dimension equal to 0 and navigation dimension 1 or 2 are
  automatically transposed when using
  :py:func:`hyperspy.drawing.utils.plot_images`
  or :py:func:`hyperspy.drawing.utils.plot_spectra` respectively. This is
  specially relevant when plotting the result of EDS quantification. See
  :ref:`eds-label` for examples.
* The following components have been rewritten using
  :py:class:`hyperspy._components.expression.Expression`, boosting their
  speeds among other benefits. Multiple issues have been fixed on the way.

  * :py:class:`hyperspy._components.lorentzian.Lorentzian`
  * :py:class:`hyperspy._components.exponential.Exponential`
  * :py:class:`hyperspy._components.bleasdale.Bleasdale`
  * :py:class:`hyperspy._components.rc.RC`
  * :py:class:`hyperspy._components.logistic.Logistic`
  * :py:class:`hyperspy._components.error_function.Erf`
  * :py:class:`hyperspy._components.gaussian2d.Gaussian2D`
  * :py:class:`hyperspy._components.volume_plasmon_drude.VolumePlasmonDrude`
  * :py:class:`hyperspy._components.eels_double_power_law.DoublePowerLaw`
  * The :py:class:`hyperspy._components.polynomial_deprecated.Polynomial`
    component will be deprecated in HyperSpy 2.0 in favour of the new
    :py:class:`hyperspy._components.polynomial.Polynomial` component, that is based on
    :py:class:`hyperspy._components.expression.Expression` and has an improved API. To
    start using the new component pass the ``legacy=False`` keyword to the
    the :py:class:`hyperspy._components.polynomial_deprecated.Polynomial` component
    constructor.


For developers
--------------
* Drop support for python 3.5
* New extension mechanism that enables external packages to register HyperSpy
  objects. See :ref:`writing_extensions-label` for details.


.. _changes_1.4.2:

v1.4.2
++++++

This is a maintenance release. Among many other fixes and enhancements, this
release fixes compatibility issues with Matplotlib v 3.1. Follow the
following links for details on all the `bugs fixed
<https://github.com/hyperspy/hyperspy/issues?q=label%3A"type%3A+bug"+is%3Aclosed+milestone%3Av1.4.2>`__
and `enhancements
<https://github.com/hyperspy/hyperspy/issues?q=is%3Aclosed+milestone%3Av1.4.2+label%3A"type%3A+enhancement">`__.


.. _changes_1.4.1:

v1.4.1
++++++

This is a maintenance release. Follow the following links for details on all
the `bugs fixed
<https://github.com/hyperspy/hyperspy/issues?q=label%3A"type%3A+bug"+is%3Aclosed+milestone%3Av1.4.1>`__
and `enhancements
<https://github.com/hyperspy/hyperspy/issues?q=is%3Aclosed+milestone%3Av1.4.1+label%3A"type%3A+enhancement">`__.

This release fixes compatibility issues with Python 3.7.


.. _changes_1.4:

v1.4
++++

This is a minor release. Follow the following links for details on all
the `bugs fixed
<https://github.com/hyperspy/hyperspy/issues?utf8=%E2%9C%93&q=is%3Aclosed+milestone%3Av1.4+label%3A%22type%3A+bug%22+>`__,
`enhancements
<https://github.com/hyperspy/hyperspy/issues?q=is%3Aclosed+milestone%3Av1.4+label%3A%22type%3A+enhancement%22>`__
and `new features
<https://github.com/hyperspy/hyperspy/issues?q=is%3Aclosed+milestone%3Av1.4+label%3A%22type%3A+New+feature%22>`__.

NEW
---

* Support for three new file formats:

    * Reading FEI's Velox EMD file format based on the HDF5 open standard. See :ref:`emd_fei-format`.
    * Reading Bruker's SPX format. See :ref:`spx-format`.
    * Reading and writing the mrcz open format. See :ref:`mrcz-format`.
* New :mod:`~.datasets.artificial_data` module which contains functions for generating
  artificial data, for use in things like docstrings or for people to test
  HyperSpy functionalities. See :ref:`example-data-label`.
* New :meth:`~.signal.BaseSignal.fft` and :meth:`~.signal.BaseSignal.ifft` signal methods. See :ref:`signal.fft`.
* New :meth:`~._signals.hologram_image.HologramImage.statistics` method to compute useful hologram parameters. See :ref:`holography.stats-label`.
* Automatic axes units conversion and better units handling using `pint <https://pint.readthedocs.io/en/latest/>`__.
  See :ref:`quantity_and_converting_units`.
* New :class:`~.roi.Line2DROI` :meth:`~.roi.Line2DROI.angle` method. See :ref:`roi-label` for details.

Enhancements
------------

* :py:func:`~.drawing.utils.plot_images` improvements (see :ref:`plot.images` for details):

    * The ``cmap`` option of :py:func:`~.drawing.utils.plot_images`
      supports iterable types, allowing the user to specify different colormaps
      for the different images that are plotted by providing a list or other
      generator.
    * Clicking on an individual image updates it.
* New customizable keyboard shortcuts to navigate multi-dimensional datasets. See :ref:`visualization-label`.
* The :py:meth:`~._signals.signal1d.Signal1D.remove_background` method now operates much faster
  in multi-dimensional datasets and adds the options to interatively plot the remainder of the operation and
  to set the removed background to zero. See :ref:`signal1D.remove_background` for details.
* The  :py:meth:`~._signals.Signal2D.plot` method now takes a ``norm`` keyword that can be "linear", "log",
  "auto"  or a matplotlib norm. See :ref:`plot.customize_images` for details.
  Moreover, there are three new extra keyword
  arguments, ``fft_shift`` and ``power_spectrum``, that are useful when plotting fourier transforms. See
  :ref:`signal.fft`.
* The :py:meth:`~._signals.signal2d.Signal2D.align2D` and :py:meth:`~._signals.signal2d.Signal2D.estimate_shift2D`
  can operate with sub-pixel accuracy using skimage's upsampled matrix-multiplication DFT. See :ref:`signal2D.align`.


.. _changes_1.3.2:

v1.3.2
++++++

This is a maintenance release. Follow the following links for details on all
the `bugs fixed
<https://github.com/hyperspy/hyperspy/issues?q=label%3A"type%3A+bug"+is%3Aclosed+milestone%3Av1.3.2>`__
and `enhancements <https://github.com/hyperspy/hyperspy/issues?q=is%3Aclosed+milestone%3Av1.3.2+label%3A"type%3A+enhancement">`__.


.. _changes_1.3.1:

v1.3.1
++++++

This is a maintenance release. Follow the following links for details on all
the `bugs fixed
<https://github.com/hyperspy/hyperspy/issues?q=label%3A"type%3A+bug"+is%3Aclosed+milestone%3Av1.3.1>`__
and `enhancements <https://github.com/hyperspy/hyperspy/issues?q=is%3Aclosed+milestone%3Av1.3.1+label%3A"type%3A+enhancement">`__.

Starting with this version, the HyperSpy WinPython Bundle distribution is
no longer released in sync with HyperSpy. For HyperSpy WinPython Bundle
releases see https://github.com/hyperspy/hyperspy-bundle


.. _changes_1.3:

v1.3
++++

This is a minor release. Follow the following links for details on all
the `bugs fixed
<https://github.com/hyperspy/hyperspy/issues?q=label%3A"type%3A+bug"+is%3Aclosed+milestone%3Av1.3>`__,
`feature
<https://github.com/hyperspy/hyperspy/issues?q=is%3Aclosed+milestone%3Av1.3+label%3A"type%3A+enhancement">`__
and `documentation
<https://github.com/hyperspy/hyperspy/issues?utf8=%E2%9C%93&q=is%3Aclosed%20milestone%3Av1.3%20label%3A%22affects%3A%20documentation%22%20>`__ enhancements,
and `new features
<https://github.com/hyperspy/hyperspy/issues?q=is%3Aclosed+milestone%3Av1.3+label%3A"type%3A+New+feature">`__.

NEW
---
* :py:meth:`~.signal.BaseSignal.rebin` supports upscaling and rebinning to
  arbitrary sizes through linear interpolation. See :ref:`rebin-label`. It also runs faster if `numba <http://numba.pydata.org/>`__ is installed.
* :py:attr:`~.axes.AxesManager.signal_extent` and :py:attr:`~.axes.AxesManager.navigation_extent` properties to easily get the extent of each space.
* New IPywidgets Graphical User Interface (GUI) elements for the `Jupyter Notebook <http://jupyter.org>`__.
  See the new `hyperspy_gui_ipywidgets <https://github.com/hyperspy/hyperspy_gui_ipywidgets>`__ package.
  It is not installed by default, see :ref:`install-label` for details.
* All the :ref:`roi-label` now have a :meth:`gui` method to display a GUI if
  at least one of HyperSpy's GUI packgages are installed.

Enhancements
------------
* Creating many markers is now much faster.
* New "Stage" metadata node. See :ref:`metadata_structure` for details.
* The Brucker file reader now supports the new version of the format. See :ref:`bcf-format`.
* HyperSpy is now compatible with all matplotlib backends, including the nbagg which is
  particularly convenient for interactive data analysis in the
  `Jupyter Notebook <http://jupyter.org>`__ in combination with the new
  `hyperspy_gui_ipywidgets <https://github.com/hyperspy/hyperspy_gui_ipywidgets>`__ package.
  See :ref:`importing_hyperspy-label`.
* The ``vmin`` and ``vmax`` arguments of the
  :py:func:`~.drawing.utils.plot_images` function now accept lists to enable
  setting these parameters for each plot individually.
* The :py:meth:`~.signal.MVATools.plot_decomposition_results` and
  :py:meth:`~.signal.MVATools.plot_bss_results` methods now makes a better
  guess of the number of navigators (if any) required to visualise the
  components. (Previously they were always plotting four figures by default.)
* All functions that take a signal range can now take a :py:class:`~.roi.SpanROI`.
* The following ROIs can now be used for indexing or slicing (see :ref:`here <roi-slice-label>` for details):

    * :py:class:`~.roi.Point1DROI`
    * :py:class:`~.roi.Point2DROI`
    * :py:class:`~.roi.SpanROI`
    * :py:class:`~.roi.RectangularROI`


API changes
-----------
* Permanent markers (if any) are now displayed when plotting by default.
* HyperSpy no longer depends on traitsui (fixing many installation issues) and
  ipywidgets as the GUI elements based on these packages have now been splitted
  into separate packages and are not installed by default.
* The following methods now raise a ``ValueError`` when not providing the
  number of components if ``output_dimension`` was not specified when
  performing a decomposition. (Previously they would plot as many figures
  as available components, usually resulting in memory saturation):

    * :py:meth:`~.signal.MVATools.plot_decomposition_results`.
    * :py:meth:`~.signal.MVATools.plot_decomposition_factors`.

* The default extension when saving to HDF5 following HyperSpy's specification
  is now ``hspy`` instead of ``hdf5``. See :ref:`hspy-format`.

* The following methods are deprecated and will be removed in HyperSpy 2.0

    * :py:meth:`~.axes.AxesManager.show`. Use :py:meth:`~.axes.AxesManager.gui`
      instead.
    * All :meth:`notebook_interaction` method. Use the equivalent :meth:`gui` method
      instead.
    * :py:meth:`~._signals.signal1d.Signal1D.integrate_in_range`.
      Use :py:meth:`~._signals.signal1d.Signal1D.integrate1D` instead.

* The following items have been removed from
  :ref:`preferences <configuring-hyperspy-label>`:

    * ``General.default_export_format``
    * ``General.lazy``
    * ``Model.default_fitter``
    * ``Machine_learning.multiple_files``
    * ``Machine_learning.same_window``
    * ``Plot.default_style_to_compare_spectra``
    * ``Plot.plot_on_load``
    * ``Plot.pylab_inline``
    * ``EELS.fine_structure_width``
    * ``EELS.fine_structure_active``
    * ``EELS.fine_structure_smoothing``
    * ``EELS.synchronize_cl_with_ll``
    * ``EELS.preedge_safe_window_width``
    * ``EELS.min_distance_between_edges_for_fine_structure``

* New ``Preferences.GUIs`` section to enable/disable the installed GUI toolkits.

For developers
--------------
* In addition to adding ipywidgets GUI elements, the traitsui GUI elements have
  been splitted into a separate package. See the new
  `hyperspy_gui_traitsui <https://github.com/hyperspy/hyperspy_gui_traitsui>`__
  package.
* The new :py:mod:`~.ui_registry` enables easy connection of external
  GUI elements to HyperSpy. This is the mechanism used to split the traitsui
  and ipywidgets GUI elements.


.. _changes_1.2:

v1.2
++++

This is a minor release. Follow the following links for details on all
the `bugs fixed
<https://github.com/hyperspy/hyperspy/issues?q=label%3A"type%3A+bug"+is%3Aclosed+milestone%3Av1.2>`__,
`enhancements
<https://github.com/hyperspy/hyperspy/issues?q=is%3Aclosed+milestone%3Av1.2+label%3A"type%3A+enhancement">`__
and `new features
<https://github.com/hyperspy/hyperspy/issues?q=is%3Aclosed+milestone%3Av1.2+label%3A"type%3A+New+feature">`__.

NEW
---

* Lazy loading and evaluation. See :ref:`big-data-label`.
* Parallel :py:meth:`~.signal.BaseSignal.map` and all the functions that use
  it internally (a good fraction of HyperSpy's functionaly). See
  :ref:`map-label`.
* :ref:`electron-holography-label` reconstruction.
* Support for reading :ref:`edax-format` files.
* New signal methods :py:meth:`~.signal.BaseSignal.indexmin` and
  :py:meth:`~.signal.BaseSignal.valuemin`.

Enhancements
------------
* Easier creation of :py:class:`~._components.expression.Expression` components
  using substitutions. See the
  :ref:`User Guide for details <expression_component-label>`.
* :py:class:`~._components.expression.Expression` takes two dimensional
  functions that can automatically include a rotation parameter. See the
  :ref:`User Guide for details <expression_component-label>`.
* Better support for EMD files.
* The scree plot got a beauty treatment and some extra features. See
  :ref:`mva.scree_plot`.
* :py:meth:`~.signal.BaseSignal.map` can now take functions that return
  differently-shaped arrays or arbitrary objects, see :ref:`map-label`.
* Add support for stacking multi-signal files. See :ref:`load-multiple-label`.
* Markers can now be saved to hdf5 and creating many markers is easier and
  faster. See :ref:`plot.markers`.
* Add option to save to HDF5 file using the ".hspy" extension instead of
  ".hdf5". See :ref:`hspy-format`. This will be the default extension in
  HyperSpy 1.3.

For developers
--------------
* Most of HyperSpy plotting features are now covered by unittests. See
  :ref:`plot-test-label`.
* unittests migrated from nose to pytest. See :ref:`testing-label`.


.. _changes_1.1.2:

v1.1.2
++++++

This is a maintenance release. Follow the following links for details on all
the `bugs fixed
<https://github.com/hyperspy/hyperspy/issues?q=label%3A"type%3A+bug"+is%3Aclosed+milestone%3Av1.1.2>`__
and `enhancements <https://github.com/hyperspy/hyperspy/issues?q=is%3Aclosed+milestone%3Av1.1.2+label%3A"type%3A+enhancement">`__.


.. _changes_1.1.1:

v1.1.1
++++++

This is a maintenance release. Follow the following link for details on all
the `bugs fixed
<https://github.com/hyperspy/hyperspy/issues?q=label%3A"type%3A+bug"+is%3Aclosed+milestone%3A1.1.1>`__.

Enhancements
------------

* Prettier X-ray lines labels.
* New metadata added to the HyperSpy metadata specifications: ``magnification``,
  ``frame_number``, ``camera_length``, ``authors``, ``doi``, ``notes`` and
  ``quantity``. See :ref:`metadata_structure` for details.
* The y-axis label (for 1D signals) and colorbar label (for 2D signals)
  are now taken from the new ``metadata.Signal.quantity``.
* The ``time`` and ``date`` metadata are now stored in the ISO 8601 format.
* All metadata in the HyperSpy metadata specification is now read from all
  supported file formats when available.

.. _changes_1.1:

v1.1
++++

This is a minor release. Follow the following links for details on all
the `bugs fixed
<https://github.com/hyperspy/hyperspy/issues?q=label%3A"type%3A+bug"+is%3Aclosed+milestone%3A1.1>`__.

NEW
---

* :ref:`signal.transpose`.
* :ref:`protochips-format` reader.

Enhancements
------------


* :py:meth:`~.model.BaseModel.fit` takes a new algorithm, the global optimizer
  `differential evolution`.
* :py:meth:`~.model.BaseModel.fit` algorithm, `leastsq`, inherits SciPy's bound
  constraints support (requires SciPy >= 0.17).
* :py:meth:`~.model.BaseModel.fit` algorithm names changed to be consistent
  `scipy.optimze.minimize()` notation.



v1.0.1
++++++

This is a maintenance release. Follow the following links for details on all
the `bugs fixed
<https://github.com/hyperspy/hyperspy/issues?q=label%3A"type%3A+bug"+is%3Aclosed+milestone%3A1.0.1>`__.


v1.0
++++

This is a major release. Here we only list the highlist. A detailed list of
changes `is available in github
<https://github.com/hyperspy/hyperspy/issues?q=is%3Aclosed+milestone%3A1.0.0>`__.

NEW
---

* :ref:`roi-label`.
* :ref:`Robust PCA <mva.rpca>` (RPCA) and online RPCA algorithms.
* Numpy ufuncs can now :ref:`operate on HyperSpy's signals <ufunc-label>`.
* ComplexSignal and specialised subclasses to :ref:`operate on complex data <complex_data-label>`.
* Events :ref:`logging <logger-label>`.
* Query and :ref:`fetch spectra <eelsdb-label>` from `The EELS Database <https://eelsdb.eu/>`__.
* :ref:`interactive-label`.
* :ref:`events-label`.

Model
^^^^^

* :ref:`SAMFire-label`.
* Store :ref:`models in hdf5 files <storing_models-label>`.
* Add :ref:`fancy indexing <model_indexing-label>` to `Model`.
* :ref:Two-dimensional model fitting (:py:class:`~.models.model2d.Model2D`).


EDS
^^^
* :ref:`Z-factors quantification <eds_quantification-label>`.
* :ref:`Cross section quantification <eds_quantification-label>`.
* :ref:`EDS curve fitting <eds_fitting-label>`.
* X-ray :ref:`absorption coefficient database <eds_absorption_db-label>`.

IO
^^
* Support for reading certain files without :ref:`loading them to memory <load_to_memory-label>`.
* :ref:`Bruker's composite file (bcf) <bcf-format>` reading support.
* :ref:`Electron Microscopy Datasets (EMD) <emd-format>` read and write support.
* :ref:`SEMPER unf <unf-format>` read and write support.
* :ref:`DENS heat log <dens-format>` read support.
* :ref:`NanoMegas blockfile <blockfile-format>` read and write support.

Enhancements
------------
* More useful ``AxesManager`` repr string with html repr for Jupyter Notebook.
* Better progress bar (`tqdm <https://github.com/noamraph/tqdm>`__).
* Add support for :ref:`writing/reading scale and unit to tif files
  <tiff-format>` to be read with ImageJ or DigitalMicrograph.

Documentation
-------------

* The following sections of the User Guide were revised and largely overwritten:

  * :ref:`install-label`.
  * :ref:`ml-label`.
  * :ref:`eds-label`.
* New :ref:`dev_guide-label`.


API changes
-----------

* Split :ref:`components <model_components-label>` into `components1D` and `components2D`.
* Remove `record_by` from metadata.
* Remove simulation classes.
* The :py:class:`~._signals.signal1D.Signal1D`,
  :py:class:`~._signals.image.Signal2D` and :py:class:`~.signal.BaseSignal`
  classes deprecated the old `Spectrum` `Image` and `Signal` classes.



v0.8.5
++++++


This is a maintenance release. Follow the following links for details on all
the `bugs fixed
<https://github.com/hyperspy/hyperspy/issues?q=is%3Aissue+milestone%3A0.8.5+label%3A"type%3A+bug"+is%3Aclosed>`__,
`feature <https://github.com/hyperspy/hyperspy/issues?utf8=%E2%9C%93&q=milestone%3A0.8.5+is%3Aclosed++label%3A"type%3A+enhancement"+>`__
and `documentation
<https://github.com/hyperspy/hyperspy/pulls?utf8=%E2%9C%93&q=milestone%3A0.8.5+label%3Adocumentation+is%3Aclosed+>`__ enhancements.


It also includes a new feature and introduces an important API change that
will be fully enforced in Hyperspy 1.0.

New feature
-----------

* Widgets to interact with the model components in the Jupyter Notebook.
  See :ref:`here <notebook_interaction-label>` and
  `#1007 <https://github.com/hyperspy/hyperspy/pull/1007>`__ .

API changes
-----------

The new :py:class:`~.signal.BaseSignal`,
:py:class:`~._signals.signal1d.Signal1D` and
:py:class:`~._signals.signal2d.Signal2D` deprecate :py:class:`~.signal.Signal`,
:py:class:`~._signals.signal1D.Signal1D` and :py:class:`~._signals.image.Signal2D`
respectively. Also `as_signal1D`, `as_signal2D`, `to_signal1D` and `to_signal2D`
deprecate `as_signal1D`, `as_signal2D`, `to_spectrum` and `to_image`. See `#963
<https://github.com/hyperspy/hyperspy/pull/963>`__ and `#943
<https://github.com/hyperspy/hyperspy/issues/943>`__ for details.


v0.8.4
++++++

This release adds support for Python 3 and drops support for Python 2. In all
other respects it is identical to v0.8.3.

v0.8.3
++++++

This is a maintenance release that includes fixes for multiple bugs, some
enhancements, new features and API changes. This is set to be the last HyperSpy
release for Python 2. The release (HyperSpy 0.8.4) will support only Python 3.

Importantly, the way to start HyperSpy changes (again) in this release. Please
read carefully :ref:`importing_hyperspy-label` for details.

The broadcasting rules have also changed. See :ref:`signal.operations`
for details.

Follow the following links for details on all the `bugs fixed
<https://github.com/hyperspy/hyperspy/issues?page=1&q=is%3Aclosed+milestone%3A0.8.3+label%3A"type%3A+bug"&utf8=%E2%9C%93>`__,
`documentation enhancements
<https://github.com/hyperspy/hyperspy/issues?q=is%3Aclosed+milestone%3A0.8.3+label%3Adocumentation>`__,
`enhancements
<https://github.com/hyperspy/hyperspy/issues?q=is%3Aclosed+milestone%3A0.8.3+label%3A"type%3A+enhancement">`__,
`new features
<https://github.com/hyperspy/hyperspy/issues?q=is%3Aclosed+milestone%3A0.8.3+label%3ANew>`__
`and API changes
<https://github.com/hyperspy/hyperspy/issues?q=is%3Aclosed+milestone%3A0.8.3+label%3A"Api+change">`__


.. _changes_0.8.2:

v0.8.2
++++++

This is a maintenance release that fixes an issue with the Python installers. Those who have successfully installed v0.8.1 do not need to upgrade.

.. _changes_0.8.1:

v0.8.1
++++++

This is a maintenance release. Follow the following links for details on all
the `bugs fixed
<https://github.com/hyperspy/hyperspy/issues?page=1&q=is%3Aclosed+milestone%3A0.8.1+label%3A"type%3A+bug"&utf8=%E2%9C%93>`__,
`feature
<https://github.com/hyperspy/hyperspy/issues?utf8=%E2%9C%93&q=is%3Aclosed+milestone%3A0.8.1++label%3A"type%3A+enhancement"+>`__
and `documentation
<https://github.com/hyperspy/hyperspy/issues?q=is%3Aclosed+milestone%3A0.8.1+label%3Adocumentation>`__ enhancements.

Importantly, the way to start HyperSpy changes in this release. Read :ref:`importing_hyperspy-label` for details.

It also includes some new features and introduces important API changes that
will be fully enforced in Hyperspy 1.0.

New features
------------
* Support for IPython 3.0.
* ``%hyperspy`` IPython magic to easily and transparently import HyperSpy, matplotlib and numpy when using IPython.
* :py:class:`~._components.expression.Expression` model component to easily create analytical function components. More details
  :ref:`here <expression_component-label>`.
* :py:meth:`~.signal.Signal.unfolded` context manager.
* :py:meth:`~.signal.Signal.derivative` method.
* :ref:`syntax to access the components in the model <model_components-label>`
  that includes pretty printing of the components.

API changes
-----------

* :py:mod:`~.hyperspy.hspy` is now deprecated in favour of the new
  :py:mod:`~.hyperspy.api`. The new API renames and/or move several modules as
  folows:

    * ``hspy.components`` -> ``api.model.components``
    * ``hspy.utils``-> ``api``
    * ``hspy.utils.markers`` ``api.plot.markers``
    * ``hspy.utils.example_signals`` -> ``api.datasets.example_signals``


    In HyperSpy 0.8.1 the full content of :py:mod:`~.hyperspy.hspy` is still
    imported in the user namespace, but this can now be disabled in
    ``hs.preferences.General.import_hspy``. In Hyperspy 1.0 it will be
    disabled by default and the :py:mod:`~.hyperspy.hspy` module will be fully
    removed in HyperSpy 0.10. We encourage all users to migrate to the new
    syntax. For more details see :ref:`importing_hyperspy-label`.
* Indexing the :py:class:`~.signal.Signal` class is now deprecated. We encourage
  all users to use ``isig`` and ``inav`` instead for indexing.
* :py:func:`~.hyperspy.hspy.create_model` is now deprecated in favour of the new
  equivalent :py:meth:`~.signal.Signal.create_model` ``Signal`` method.
* :py:meth:`~.signal.Signal.unfold_if_multidim` is deprecated.


.. _changes_0.8:

v0.8
++++

New features
------------

Core
^^^^

* :py:meth:`~._signals.signal1D.Signal1D.spikes_removal_tool` displays derivative max value when used with
  GUI.
* Progress-bar can now be suppressed by passing ``show_progressbar`` argument to all functions that generate
  it.

IO
^^

* HDF5 file format now supports saving lists, tuples, binary strings and signals in metadata.


Plotting
^^^^^^^^

* New class,  :py:class:`~.drawing.marker.MarkerBase`, to plot markers with ``hspy.utils.plot.markers`` module.  See :ref:`plot.markers`.
* New method to plot images with the :py:func:`~.drawing.utils.plot_images` function in  ``hspy.utils.plot.plot_images``. See :ref:`plot.images`.
* Improved :py:meth:`~._signals.image.Signal2D.plot` method to customize the image. See :ref:`plot.customize_images`.

EDS
^^^

* New method for quantifying EDS TEM spectra using Cliff-Lorimer method, :py:meth:`~._signals.eds_tem.EDSTEMSpectrum.quantification`. See :ref:`eds_quantification-label`.
* New method to estimate for background subtraction, :py:meth:`~._signals.eds.EDSSpectrum.estimate_background_windows`. See :ref:`eds_background_subtraction-label`.
* New method to estimate the windows of integration, :py:meth:`~._signals.eds.EDSSpectrum.estimate_integration_windows`.
* New specific :py:meth:`~._signals.eds.EDSSpectrum.plot` method, with markers to indicate the X-ray lines, the window of integration or/and the windows for background subtraction. See :ref:`eds_plot_markers-label`.
* New examples of signal in the ``hspy.utils.example_signals`` module.

  + :py:func:`~.misc.example_signals_loading.load_1D_EDS_SEM_spectrum`
  + :py:func:`~.misc.example_signals_loading.load_1D_EDS_TEM_spectrum`

* New method to mask the vaccum, :py:meth:`~._signals.eds_tem.EDSTEMSpectrum.vacuum_mask` and a specific :py:meth:`~._signals.eds_tem.EDSTEMSpectrum.decomposition` method that incoroporate the vacuum mask

API changes
-----------

* :py:class:`~.component.Component` and :py:class:`~.component.Parameter` now inherit ``traits.api.HasTraits``
  that enable ``traitsui`` to modify these objects.
* :py:meth:`~.misc.utils.attrsetter` is added, behaving as the default python :py:meth:`setattr` with nested
  attributes.
* Several widget functions were made internal and/or renamed:
    + ``add_patch_to`` -> ``_add_patch_to``
    + ``set_patch`` -> ``_set_patch``
    + ``onmove`` -> ``_onmousemove``
    + ``update_patch_position`` -> ``_update_patch_position``
    + ``update_patch_size`` -> ``_update_patch_size``
    + ``add_axes`` -> ``set_mpl_ax``

v0.7.3
++++++

This is a maintenance release. A list of fixed issues is available in the
`0.7.3 milestone
<https://github.com/hyperspy/hyperspy/issues?milestone=6&page=1&state=closed>`__
in the github repository.

.. _changes_0.7.2:

v0.7.2
++++++

This is a maintenance release. A list of fixed issues is available in the
`0.7.2 milestone
<https://github.com/hyperspy/hyperspy/issues?milestone=5&page=1&state=closed>`__
in the github repository.

.. _changes_0.7.1:

v0.7.1
++++++

This is a maintenance release. A list of fixed issues is available in the
`0.7.1 milestone
<https://github.com/hyperspy/hyperspy/issues?milestone=4&page=1&state=closed>`__
in the github repository.


New features
------------

* Add suspend/resume model plot updating. See :ref:`model.visualization`.

v0.7
++++

New features
------------

Core
^^^^

* New syntax to index the :py:class:`~.axes.AxesManager`.
* New Signal methods to transform between Signal subclasses. More information
  :ref:`here <transforming_signal-label>`.

  + :py:meth:`~.signal.Signal.set_signal_type`
  + :py:meth:`~.signal.Signal.set_signal_origin`
  + :py:meth:`~.signal.Signal.as_signal2D`
  + :py:meth:`~.signal.Signal.as_signal1D`

* The string representation of the Signal class now prints the shape of the
  data and includes a separator between the navigation and the signal axes e.g
  (100, 10| 5) for a signal with two navigation axes of size 100 and 10 and one
  signal axis of size 5.
* Add support for RGBA data. See :ref:`signal.change_dtype`.
* The default toolkit can now be saved in the preferences.
* Added full compatibility with the Qt toolkit that is now the default.
* Added compatibility witn the the GTK and TK toolkits, although with no GUI
  features.
* It is now possible to run HyperSpy in a headless system.
* Added a CLI to :py:meth:`~.signal.Signal1DTools.remove_background`.
* New :py:meth:`~.signal.Signal1DTools.estimate_peak_width` method to estimate
  peak width.
* New methods to integrate over one axis:
  :py:meth:`~.signal.Signal.integrate1D` and
  :py:meth:`~.signal.Signal1DTools.integrate_in_range`.
* New :attr:`~signal.Signal.metadata` attribute, ``Signal.binned``. Several
  methods behave differently on binned and unbinned signals.
  See :ref:`signal.binned`.
* New :py:meth:`~.signal.Signal.map` method to easily transform the
  data using a function that operates on individual signals. See
  :ref:`signal.iterator`.
* New :py:meth:`~.signal.Signal.get_histogram` and
  :py:meth:`~.signal.Signal.print_summary_statistics` methods.
* The spikes removal tool has been moved to the :class:`~._signal.Signal1D`
  class so that it is available for all its subclasses.
* The :py:meth:`~.signal.Signal.split` method now can automatically split back
  stacked signals into its original part. See :ref:`signal.stack_split`.

IO
^^

* Improved support for FEI's emi and ser files.
* Improved support for Gatan's dm3 files.
* Add support for reading Gatan's dm4 files.

Plotting
^^^^^^^^

* Use the blitting capabilities of the different toolkits to
  speed up the plotting of images.
* Added several extra options to the Signal :py:meth:`~.signal.Signal.plot`
  method to customize the navigator. See :ref:`visualization-label`.
* Add compatibility with IPython's matplotlib inline plotting.
* New function, :py:func:`~.drawing.utils.plot_spectra`, to plot several
  spectra in the same figure. See :ref:`plot.spectra`.
* New function, :py:func:`~.drawing.utils.plot_signals`, to plot several
  signals at the same time. See :ref:`plot.signals`.
* New function, :py:func:`~.drawing.utils.plot_histograms`, to plot the histrograms
  of several signals at the same time. See :ref:`plot.signals`.

Curve fitting
^^^^^^^^^^^^^

* The chi-squared, reduced chi-squared and the degrees of freedom are
  computed automatically when fitting. See :ref:`model.fitting`.
* New functionality to plot the individual components of a model. See
  :ref:`model.visualization`.
* New method, :py:meth:`~.model.Model.fit_component`, to help setting the
  starting parameters. See :ref:`model.starting`.

Machine learning
^^^^^^^^^^^^^^^^

* The PCA scree plot can now be easily obtained as a Signal. See
  :ref:`mva.scree_plot`.
* The decomposition and blind source separation components can now be obtained
  as :py:class:`~.signal.Signal` instances. See :ref:`mva.get_results`.
* New methods to plot the decomposition and blind source separation results
  that support n-dimensional loadings. See :ref:`mva.visualization`.

Dielectric function
^^^^^^^^^^^^^^^^^^^

* New :class:`~.signal.Signal` subclass,
  :class:`~._signals.dielectric_function.DielectricFunction`.

EELS
^^^^

* New method,
  :meth:`~._signals.eels.EELSSpectrum.kramers_kronig_analysis` to calculate
  the dielectric function from low-loss electron energy-loss spectra based on
  the Kramers-Kronig relations. See :ref:`eels.kk`.
* New method to align the zero-loss peak,
  :meth:`~._signals.eels.EELSSpectrum.align_zero_loss_peak`.

EDS
^^^

* New signal, EDSSpectrum especialized in EDS data analysis, with subsignal
  for EDS with SEM and with TEM: EDSSEMSpectrum and EDSTEMSpectrum. See
  :ref:`eds-label`.
* New database of EDS lines available in the ``elements`` attribute of the
  ``hspy.utils.material`` module.
* Adapted methods to calibrate the spectrum, the detector and the microscope.
  See :ref:`eds_calibration-label`.
* Specific methods to describe the sample,
  :py:meth:`~._signals.eds.EDSSpectrum.add_elements` and
  :py:meth:`~._signals.eds.EDSSpectrum.add_lines`. See :ref:`eds_sample-label`
* New method to get the intensity of specific X-ray lines:
  :py:meth:`~._signals.eds.EDSSpectrum.get_lines_intensity`. See
  :ref:`eds_plot-label`

API changes
-----------

* hyperspy.misc has been reorganized. Most of the functions in misc.utils has
  been rellocated to specialized modules. misc.utils is no longer imported in
  hyperspy.hspy. A new hyperspy.utils module is imported instead.
* Objects that have been renamed

  + ``hspy.elements`` -> ``utils.material.elements``.
  + ``Signal.navigation_indexer`` -> ``inav``.
  + ``Signal.signal_indexer`` -> ``isig``.
  + ``Signal.mapped_parameters`` -> ``Signal.metadata``.
  + ``Signal.original_parameters`` -> ``Signal.original_metadata``.
* The metadata has been reorganized. See :ref:`metadata_structure`.
* The following signal methods now operate out-of-place:

  + :py:meth:`~.signal.Signal.swap_axes`
  + :py:meth:`~.signal.Signal.rebin`

.. _changes_0.6:

v0.6
++++

New features
------------

* Signal now supports indexing and slicing. See :ref:`signal.indexing`.
* Most arithmetic and rich arithmetic operators work with signal.
  See :ref:`signal.operations`.
* Much improved EELSSpectrum methods:
  :py:meth:`~._signals.eels.EELSSpectrum.estimate_zero_loss_peak_centre`,
  :py:meth:`~._signals.eels.EELSSpectrum.estimate_elastic_scattering_intensity` and
  :py:meth:`~._signals.eels.EELSSpectrum.estimate_elastic_scattering_threshold`.

* The axes can now be given using their name e.g. ``s.crop("x", 1,10)``
* New syntax to specify position over axes: an integer specifies the indexes
  over the axis and a floating number specifies the position in the axis units
  e.g. ``s.crop("x", 1, 10.)`` crops over the axis `x` (in meters) from index 1
  to value 10 meters. Note that this may make your old scripts behave in
  unexpected ways as just renaming the old \*_in_units and \*_in_values methods
  won't work in most cases.
* Most methods now use the natural order i.e. X,Y,Z.. to index the axes.
* Add padding to fourier-log and fourier-ratio deconvolution to fix the
  wrap-around problem and increase its performance.
* New
  :py:meth:`~.components.eels_cl_edge.EELSCLEdge.get_fine_structure_as_spectrum`
  EELSCLEdge method.
* New :py:class:`~.components.arctan.Arctan` model component.
* New
  :py:meth:`~.model.Model.enable_adjust_position`
  and :py:meth:`~.model.Model.disable_adjust_position`
  to easily change the position of components using the mouse on the plot.
* New Model methods
  :py:meth:`~.model.Model.set_parameters_value`,
  :py:meth:`~.model.Model.set_parameters_free` and
  :py:meth:`~.model.Model.set_parameters_not_free`
  to easily set several important component attributes of a list of components
  at once.
* New
  :py:func:`~.misc.utils.stack` function to stack signals.
* New Signal methods:
  :py:meth:`~.signal.Signal.integrate_simpson`,
  :py:meth:`~.signal.Signal.max`,
  :py:meth:`~.signal.Signal.min`,
  :py:meth:`~.signal.Signal.var`, and
  :py:meth:`~.signal.Signal.std`.
* New sliders window to easily navigate signals with navigation_dimension > 2.
* The Ripple (rpl) reader can now read rpl files produced by INCA.

API changes
-----------
* The following functions has been renamed or removed:

    * components.EELSCLEdge

        * knots_factor -> fine_structure_smoothing
        * edge_position -> onset_energy
        * energy_shift removed

    * components.Voigt.origin -> centre
    * signals.Signal1D

        * find_peaks_1D -> Signal.find_peaks1D_ohaver
        * align_1D -> Signal.align1D
        * shift_1D -> Signal.shift1D
        * interpolate_1D -> Signal.interpolate1D

    * signals.Signal2D.estimate_2D_translation -> Signal.estimate_shift2D
    * Signal

        * split_in -> split
        * crop_in_units -> crop
        * crop_in_pixels -> crop


* Change syntax to create Signal objects. Instead of a dictionary
  Signal.__init__ takes keywords e.g with  a new syntax .
  ``>>> s = signals.Signal1D(np.arange(10))`` instead of
  ``>>> s = signals.Signal1D({'data' : np.arange(10)})``



.. _changes_0.5.1:

v0.5.1
++++++

New features
------------
* New Signal method `get_current_signal` proposed by magnunor.
* New Signal `save` method keyword `extension` to easily change the saving format while keeping the same file name.
* New EELSSpectrum methods: estimate_elastic_scattering_intensity, fourier_ratio_deconvolution, richardson_lucy_deconvolution, power_law_extrapolation.
* New Signal1D method: hanning_taper.



Major bugs fixed
----------------
* The `print_current_values` Model method was raising errors when fine structure was enabled or when only_free = False.
*  The `load` function `signal_type` keyword was not passed to the readers.
* The spikes removal tool was unable to find the next spikes when the spike was detected close to the limits of the spectrum.
* `load` was raising an UnicodeError when the title contained non-ASCII characters.
* In Windows `HyperSpy Here` was opening in the current folder, not in the selected folder.
* The fine structure coefficients were overwritten with their std when charging values from the model.
* Storing the parameters in the maps and all the related functionality was broken for 1D spectrum.
* Remove_background was broken for 1D spectrum.




API changes
-----------
* EELSSPectrum.find_low_loss_centre was renamed to estimate_zero_loss_peak_centre.
* EELSSPectrum.calculate_FWHM was renamed to estimate_FWHM.

.. _changes_0.5:

v0.5
++++

New features
------------
* The documentation was thoroughly revised, courtesy of M. Walls.
* New user interface to remove spikes from EELS spectra.
* New align2D signals.Signal2D method to align image stacks.
* When loading image files, the data are now automatically converted to
  grayscale when all the color channels are equal.
* Add the possibility to load a stack memory mapped (similar to ImageJ
  virtual stack).
* Improved hyperspy starter script that now includes the possibility
  to start HyperSpy in the new IPython notebook.
* Add "HyperSpy notebook here" to the Windows context menu.
* The information displayed in the plots produced by Signal.plot have
  been enhanced.
* Added Egerton's sigmak3 and sigmal3 GOS calculations (translated
  from matlab by I. Iyengar) to the EELS core loss component.
* A browsable dictionary containing the chemical elements and
  their onset energies is now available in the user namespace under
  the variable name `elements`.
* The ripple file format now supports storing the beam energy, the collection and the convergence angle.


Major bugs fixed
----------------
* The EELS core loss component had a bug in the calculation of the
  relativistic gamma that produced a gamma that was always
  approximately zero. As a consequence the GOS calculation was wrong,
  especially for high beam energies.
* Loading msa files was broken when running on Python 2.7.2 and newer.
* Saving images to rpl format was broken.
* Performing BSS on data decomposed with poissonian noise normalization
  was failing when some columns or rows of the unfolded data were zero,
  what occurs often in EDX data for example.
* Importing some versions of scikits learn was broken
* The progress bar was not working properly in the new IPython notebook.
* The constrast of the image was not automatically updated.

API changes
-----------
* spatial_mask was renamed to navigation_mask.
* Signal1D and Signal2D are not loaded into the user namespace by default.
  The signals module is loaded instead.
* Change the default BSS algorithm to sklearn fastica, that is now
  distributed with HyperSpy and used in case that sklearn is not
  installed e.g. when using EPDFree.
* _slicing_axes was renamed to signal_axes.
* _non_slicing_axes to navigation_axes.
* All the Model \*_in_pixels methods  were renamed to to _*_in_pixel.
* EELSCLEdge.fs_state was renamed to fine_structure_active.
* EELSCLEdge.fslist was renamed to fine_structure_coeff.
* EELSCLEdge.fs_emax was renamed to fine_structure_width.
* EELSCLEdge.freedelta was renamed to free_energy_shift.
* EELSCLEdge.delta was renamed to energy_shift.
* A value of True in a mask now means that the item is masked all over
  HyperSpy.


.. _changes_0.4.1:

v0.4.1
++++++

New features
------------

 * Added TIFF 16, 32 and 64 bits support by using (and distributing) Christoph Gohlke's `tifffile library <http://www.lfd.uci.edu/~gohlke/code/tifffile.py.html>`__.
 * Improved UTF8 support.
 * Reduce the number of required libraries by making mdp and hdf5 not mandatory.
 * Improve the information returned by __repr__ of several objects.
 * DictionaryBrowser now has an export method, i.e. mapped parameters and original_parameters can be exported.
 * New _id_name attribute for Components and Parameters. Improvements in their __repr__ methods.
 * Component.name can now be overwriten by the user.
 * New Signal.__str__ method.
 * Include HyperSpy in The Python Package Index.


Bugs fixed
----------
 * Non-ascii characters breaking IO and print features fixed.
 * Loading of multiple files at once using wildcards fixed.
 * Remove broken hyperspy-gui script.
 * Remove unmantained and broken 2D peak finding and analysis features.

Syntax changes
--------------
 * In EELS automatic background feature creates a PowerLaw component, adds it to the model an add it to a variable in the user namespace. The variable has been renamed from `bg` to `background`.
 * pes_gaussian Component renamed to pes_core_line_shape.

.. _changes_0.4:

v0.4
++++

New features
------------
 * Add a slider to the filter ui.
 * Add auto_replot to sum.
 * Add butterworth filter.
 * Added centring and auto_transpose to the svd_pca algorithm.
 * Keep the mva_results information when changing the signal type.
 * Added sparse_pca and mini_batch_sparse_pca to decomposition algorithms.
 * Added TV to the smoothing algorithms available in BSS.
 * Added whitening to the mdp ICA preprocessing.
 * Add explained_variance_ratio.
 * Improvements in saving/loading mva data.
 * Add option to perform ICA on the scores.
 * Add orthomax FA algorithm.
 * Add plot methods to Component and Parameter.
 * Add plot_results to Model.
 * Add possibility to export the decomposition and bss results to a folder.
 * Add Signal method `change_dtype`.
 * Add the possibility to pass extra parameters to the ICA algorithm.
 * Add the possibility to reproject the data after a decomposition.
 * Add warning when decomposing a non-float signal.
 * adds a method to get the PCs as a Signal1D object and adds smoothing to the ICA preprocessing.
 * Add the possibility to select the energy range in which to perform spike removal operations.
 * the smoothings guis now offer differentiation and line color option. Smoothing now does not require a gui.
 * Fix reverse_ic which was not reversing the scores and improve the autoreversing method.
 * Avoid cropping when is not needed.
 * Changed criteria to reverse the ICs.
 * Changed nonans default to False for plotting.
 * Change the whitening algorithm to a svd based one and add sklearn fastica algorithm.
 * Clean the ummixing info after a new decomposition.
 * Increase the chances that similar independent components will have the same indexes.
 * Make savitzky-golay smoothing work without raising figures.
 * Make plot_decomposition* plot only the number of factors/scores determined by output_dimension.
 * make the Parameter __repr__ method print its name.
 * New contrast adjustment tool.
 * New export method for Model, Component and Parameter.
 * New Model method: print_current_values.
 * New signal, spectrum_simulation.
 * New smoothing algorithm: total variance denoising.
 * Plotting the components in the same or separate windows is now configurable in the preferences.
 * Plotting the spikes is now optional.
 * Return an error message when the decomposition algorithm is not recognised.
 * Store the masks in mva_results.
 * The free parameters are now automically updated on chaning the free attribute.

Bugs fixed
----------
 * Added missing keywords to plot_pca_factors and plot_ica_factors.
 * renamed incorrectly named exportPca and exportIca functions.
 * an error was raised when calling generate_data_from_model.
 * a signal with containing nans was failing to plot.
 * attempting to use any decomposition plotting method after loading with mva_results.load was raising an error.
 * a typo was causing in error in pca when normalize_variance = True.
 * a typo was raising an error when cropping the decomposition dimension.
 * commit 5ff3798105d6 made decomposition and other methods raise an error.
 * BUG-FIXED: the decomposition centering index was wrong.
 * ensure_directory was failing for the current directory.
 * model data forced to be 3D unnecessarily.
 * non declared variable was raising an error.
 * plot naming for peak char factor plots were messed up.
 * plot_RGB was broken.
 * plot_scores_2D was using the transpose of the shape to reshape the scores.
 * remove background was raising an error when the navigation dimension was 0.
 * saving the scores was sometimes transposing the shape.
 * selecting indexes while using the learning export functions was raising an error.
 * the calibrate ui was calculating wrongly the calibration the first time that Apply was pressed.
 * the offset estimation was summing instead of averaging.
 * the plot_explained_variance_ratio was actually plotting the cumulative, renamed.
 * the signal mask in decomposition and ica was not being raveled.
 * the slice attribute was not correctly set at init in some scenarios.
 * the smoothing and calibrabrion UIs were freezing when the plots where closed before closing the UI window.
 * to_spectrum was transposing the navigation dimension.
 * variance2one was operating in the wrong axis.
 * when closing the plots of a model, the UI object was not being destroyed.
 * when plotting an image the title was not displayed.
 * when the axis size was changed (e.g. after cropping) the set_signal_dimension method was not being called.
 * when using transform the data was being centered and the resulting scores were wrong.

Syntax changes
--------------

 * in decomposition V rename to explained_variance.
 * In FixedPattern, default interpolation changed to linear.
 * Line and parabole components deleted + improvements in the docstrings.
 * pca_V = variance.
 * mva_result renamed to learning_results.
 * pca renamed to decomposition.
 * pca_v and mva_results.v renamed to scores pc renamed to factors .
   pca_build_SI renamed to get_pca_model ica_build_SI renamed to get_ica_model.
 * plot_explained_variance renamed to plot_explained_variance_ratio.
 * principal_components_analysis renamed to decomposition.
 * rename eels_simulation to eels_spectrum_simulation.
 * Rename the output parameter of svd_pca and add scores.
 * Replace plot_lev by plot_explained_variance_ratio.
 * Scores renamed to loadings.
 * slice_bool renamed to navigate to make its function more explicit.
 * smoothing renamed to pretreatment and butter added.
 * variance2one renamed to normalize_variance.
 * w renamed to unmixing matrix and fixes a bug when loading a mva_result
   in which output_dimension = None.
 * ubshells are again availabe in the interactive session.
 * Several changes to the interface.
 * The documentation was updated to reflex the last changes.
 * The microscopes.csv file was updated so it no longer contains the
   Orsay VG parameters.<|MERGE_RESOLUTION|>--- conflicted
+++ resolved
@@ -17,10 +17,7 @@
 see `the commits in the GITHUB milestones
 <https://github.com/hyperspy/hyperspy/milestones?state=closed>`__.
 
-<<<<<<< HEAD
-
-=======
->>>>>>> 851f9f40
+
 .. _changes_1.6.1:
 
 v1.6.1
@@ -32,14 +29,6 @@
 <https://github.com/hyperspy/hyperspy/milestone/41?closed=1>`__
 for details.
 
-<<<<<<< HEAD
-
-
-Changelog
-*********
-
-=======
->>>>>>> 851f9f40
 .. _changes_1.6:
 
 v1.6
