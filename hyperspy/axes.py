--- conflicted
+++ resolved
@@ -25,11 +25,8 @@
 import traits.api as t
 from traits.trait_errors import TraitError
 import pint
-<<<<<<< HEAD
 from sympy.utilities.lambdify import lambdify
-=======
 import itertools
->>>>>>> cecee6b7
 
 from hyperspy.events import Events, Event
 from hyperspy.misc.utils import isiterable, ordinal
@@ -994,7 +991,6 @@
     def offset_as_quantity(self, value):
         self._set_quantity(value, 'offset')
 
-<<<<<<< HEAD
     def convert_to_functional_data_axis(self, expression, units=None, name=None, **kwargs):
         d = super().get_axis_dictionary()
         axes_manager = self.axes_manager
@@ -1013,9 +1009,6 @@
         self.__class__ = DataAxis
         self.__init__(**d, axis=self.axis)
 
-
-
-=======
 def serpentine_iter(shape):
     '''Similar to np.ndindex, but yields indices 
     in serpentine pattern, like snake game
@@ -1035,7 +1028,6 @@
             drc[j] *= -1
         else:
             break
->>>>>>> cecee6b7
 
 @add_gui_method(toolkey="hyperspy.AxesManager")
 class AxesManager(t.HasTraits):
