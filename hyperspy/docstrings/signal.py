# -*- coding: utf-8 -*-
"""Common docstring snippets for signal.

"""

ONE_AXIS_PARAMETER = \
    """: {int | string | axis}
            The axis can be passed directly, or specified using the index of
            the axis in `axes_manager` or the axis name."""
MANY_AXIS_PARAMETER = \
    """: {int | string | axis | tuple | None}
            Either one on its own, or many axes in a tuple can be passed. In
            both cases the axes can be passed directly, or specified using the
            index in `axes_manager` or the name of the axis. Any duplicates are
<<<<<<< HEAD
            removed."""

OUT_ARG = \
      """out : {Signal, None}
            If None, a new Signal is created with the result of the operation
            and returned (default). If a Signal is passed, it is used to
            receive the output of the operation, and nothing is returned."""
=======
            removed. If None, the operation is performed over all navigation
            axes (default)."""
>>>>>>> 222d1b9f
<|MERGE_RESOLUTION|>--- conflicted
+++ resolved
@@ -12,15 +12,11 @@
             Either one on its own, or many axes in a tuple can be passed. In
             both cases the axes can be passed directly, or specified using the
             index in `axes_manager` or the name of the axis. Any duplicates are
-<<<<<<< HEAD
-            removed."""
+            removed. If None, the operation is performed over all navigation
+            axes (default)."""
 
 OUT_ARG = \
       """out : {Signal, None}
             If None, a new Signal is created with the result of the operation
             and returned (default). If a Signal is passed, it is used to
-            receive the output of the operation, and nothing is returned."""
-=======
-            removed. If None, the operation is performed over all navigation
-            axes (default)."""
->>>>>>> 222d1b9f
+            receive the output of the operation, and nothing is returned."""