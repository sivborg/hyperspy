--- conflicted
+++ resolved
@@ -190,18 +190,6 @@
         array_slices = self._get_array_slices(slices, isNavigation)
         if out is None:
             _obj = self._deepcopy_with_new_data(self.data[array_slices])
-<<<<<<< HEAD
-        else:
-            _obj = out
-            _obj.axes_manager = self.axes_manager.deepcopy()
-            _obj.data = self._data[array_slices]  # Changes data id!
-        for slice_, axis in zip(array_slices, _obj.axes_manager._axes):
-            if (isinstance(slice_, slice) or
-                    len(self.axes_manager._axes) < 2):
-                axis._slice_me(slice_)
-            else:
-                _obj._remove_axis(axis.index_in_axes_manager)
-=======
             for slice_, axis in zip(array_slices, _obj.axes_manager._axes):
                 if (isinstance(slice_, slice) or
                         len(self.axes_manager._axes) < 2):
@@ -221,7 +209,6 @@
                 axis_dst.update_from(axis_src, attributes=(
                     "scale", "offset", "size"))
 
->>>>>>> 37e2e286
         if hasattr(self, "_additional_slicing_targets"):
             for ta in self._additional_slicing_targets:
                 try:
