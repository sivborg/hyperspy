# -*- coding: utf-8 -*-
# Copyright 2007-2016 The HyperSpy developers
#
# This file is part of  HyperSpy.
#
#  HyperSpy is free software: you can redistribute it and/or modify
# it under the terms of the GNU General Public License as published by
# the Free Software Foundation, either version 3 of the License, or
# (at your option) any later version.
#
#  HyperSpy is distributed in the hope that it will be useful,
# but WITHOUT ANY WARRANTY; without even the implied warranty of
# MERCHANTABILITY or FITNESS FOR A PARTICULAR PURPOSE.  See the
# GNU General Public License for more details.
#
# You should have received a copy of the GNU General Public License
# along with  HyperSpy.  If not, see <http://www.gnu.org/licenses/>.

import logging
import functools

import numpy as np
import scipy as sp
import matplotlib.colors
import matplotlib.pyplot as plt
import matplotlib.text as mpl_text
import traits.api as t

from hyperspy import drawing
from hyperspy.exceptions import SignalDimensionError
from hyperspy.axes import AxesManager
from hyperspy.drawing.widgets import VerticalLineWidget
from hyperspy import components1d
from hyperspy.component import Component
from hyperspy.ui_registry import add_gui_method

_logger = logging.getLogger(__name__)


class SpanSelectorInSignal1D(t.HasTraits):
    ss_left_value = t.Float(np.nan)
    ss_right_value = t.Float(np.nan)
    is_ok = t.Bool(False)

    def __init__(self, signal):
        if signal.axes_manager.signal_dimension != 1:
            raise SignalDimensionError(
                signal.axes_manager.signal_dimension, 1)

        self.signal = signal
        self.axis = self.signal.axes_manager.signal_axes[0]
        self.span_selector = None
        self.signal.plot()
        self.span_selector_switch(on=True)

    def on_disabling_span_selector(self):
        pass

    def span_selector_switch(self, on):
        if not self.signal._plot.is_active:
            return

        if on is True:
            self.span_selector = \
                drawing.widgets.ModifiableSpanSelector(
                    self.signal._plot.signal_plot.ax,
                    onselect=self.update_span_selector_traits,
                    onmove_callback=self.update_span_selector_traits,)

        elif self.span_selector is not None:
            self.on_disabling_span_selector()
            self.span_selector.turn_off()
            self.span_selector = None

    def update_span_selector_traits(self, *args, **kwargs):
        if not self.signal._plot.is_active:
            return
        x0 = self.span_selector.rect.get_x()
        if x0 < self.axis.low_value:
            x0 = self.axis.low_value
        self.ss_left_value = x0
        x1 = self.ss_left_value + self.span_selector.rect.get_width()
        if x1 > self.axis.high_value:
            x1 = self.axis.high_value
        self.ss_right_value = x1

    def reset_span_selector(self):
        self.span_selector_switch(False)
        self.ss_left_value = np.nan
        self.ss_right_value = np.nan
        self.span_selector_switch(True)


class LineInSignal1D(t.HasTraits):

    """Adds a vertical draggable line to a spectrum that reports its
    position to the position attribute of the class.

    Attributes:
    -----------
    position : float
        The position of the vertical line in the one dimensional signal. Moving
        the line changes the position but the reverse is not true.
    on : bool
        Turns on and off the line
    color : wx.Colour
        The color of the line. It automatically redraws the line.

    """
    position = t.Float()
    is_ok = t.Bool(False)
    on = t.Bool(False)
    # The following is disabled because as of traits 4.6 the Color trait
    # imports traitsui (!)
    # try:
    #     color = t.Color("black")
    # except ModuleNotFoundError:  # traitsui is not installed
    #     pass
    color_str = t.Str("black")

    def __init__(self, signal):
        if signal.axes_manager.signal_dimension != 1:
            raise SignalDimensionError(
                signal.axes_manager.signal_dimension, 1)

        self.signal = signal
        self.signal.plot()
        axis_dict = signal.axes_manager.signal_axes[0].get_axis_dictionary()
        am = AxesManager([axis_dict, ])
        am._axes[0].navigate = True
        # Set the position of the line in the middle of the spectral
        # range by default
        am._axes[0].index = int(round(am._axes[0].size / 2))
        self.axes_manager = am
        self.axes_manager.events.indices_changed.connect(
            self.update_position, [])
        self.on_trait_change(self.switch_on_off, 'on')

    def draw(self):
        self.signal._plot.signal_plot.figure.canvas.draw_idle()

    def switch_on_off(self, obj, trait_name, old, new):
        if not self.signal._plot.is_active:
            return

        if new is True and old is False:
            self._line = VerticalLineWidget(self.axes_manager)
            self._line.set_mpl_ax(self.signal._plot.signal_plot.ax)
            self._line.patch.set_linewidth(2)
            self._color_changed("black", "black")
            # There is not need to call draw because setting the
            # color calls it.

        elif new is False and old is True:
            self._line.close()
            self._line = None
            self.draw()

    def update_position(self, *args, **kwargs):
        if not self.signal._plot.is_active:
            return
        self.position = self.axes_manager.coordinates[0]

    def _color_changed(self, old, new):
        if self.on is False:
            return

        self._line.patch.set_color((self.color.Red() / 255.,
                                    self.color.Green() / 255.,
                                    self.color.Blue() / 255.,))
        self.draw()


@add_gui_method(toolkey="Signal1D.calibrate")
class Signal1DCalibration(SpanSelectorInSignal1D):
    left_value = t.Float(t.Undefined, label='New left value')
    right_value = t.Float(t.Undefined, label='New right value')
    offset = t.Float()
    scale = t.Float()
    units = t.Unicode()

    def __init__(self, signal):
        super(Signal1DCalibration, self).__init__(signal)
        if signal.axes_manager.signal_dimension != 1:
            raise SignalDimensionError(
                signal.axes_manager.signal_dimension, 1)
        self.units = self.axis.units
        self.scale = self.axis.scale
        self.offset = self.axis.offset
        self.last_calibration_stored = True

    def _left_value_changed(self, old, new):
        if self.span_selector is not None and \
                self.span_selector.range is None:
            return
        else:
            self._update_calibration()

    def _right_value_changed(self, old, new):
        if self.span_selector.range is None:
            return
        else:
            self._update_calibration()

    def _update_calibration(self, *args, **kwargs):
        # If the span selector or the new range values are not defined do
        # nothing
        if np.isnan(self.ss_left_value) or np.isnan(self.ss_right_value) or\
                t.Undefined in (self.left_value, self.right_value):
            return
        lc = self.axis.value2index(self.ss_left_value)
        rc = self.axis.value2index(self.ss_right_value)
        self.offset, self.scale = self.axis.calibrate(
            (self.left_value, self.right_value), (lc, rc),
            modify_calibration=False)

    def apply(self):
        if np.isnan(self.ss_left_value) or np.isnan(self.ss_right_value):
            _logger.warning("Select a range by clicking on the signal figure "
                            "and dragging before pressing Apply.")
            return
        elif self.left_value is t.Undefined or self.right_value is t.Undefined:
            _logger.warning("Select the new left and right values before "
                            "pressing apply.")
            return
        axis = self.axis
        axis.scale = self.scale
        axis.offset = self.offset
        axis.units = self.units
        self.span_selector_switch(on=False)
        self.signal._replot()
        self.span_selector_switch(on=True)
        self.last_calibration_stored = True


class Signal1DRangeSelector(SpanSelectorInSignal1D):
    on_close = t.List()


class Smoothing(t.HasTraits):
    # The following is disabled because as of traits 4.6 the Color trait
    # imports traitsui (!)
    # try:
    #     line_color = t.Color("blue")
    # except ModuleNotFoundError:
    #     # traitsui is required to define this trait so it is not defined when
    #     # traitsui is not installed.
    #     pass
    line_color_ipy = t.Str("blue")
    differential_order = t.Int(0)

    @property
    def line_color_rgb(self):
        if hasattr(self, "line_color"):
            try:
                # PyQt and WX
                return np.array(self.line_color.Get()) / 255.
            except AttributeError:
                try:
                    # PySide
                    return np.array(self.line_color.getRgb()) / 255.
                except BaseException:
                    return matplotlib.colors.to_rgb(self.line_color_ipy)
        else:
            return matplotlib.colors.to_rgb(self.line_color_ipy)

    def __init__(self, signal):
        self.ax = None
        self.data_line = None
        self.smooth_line = None
        self.signal = signal
        self.single_spectrum = self.signal.get_current_signal().deepcopy()
        self.axis = self.signal.axes_manager.signal_axes[0].axis
        self.plot()

    def plot(self):
        if self.signal._plot is None or not self.signal._plot.is_active:
            self.signal.plot()
        hse = self.signal._plot
        l1 = hse.signal_plot.ax_lines[0]
        self.original_color = l1.line.get_color()
        l1.set_line_properties(color=self.original_color,
                               type='scatter')
        l2 = drawing.signal1d.Signal1DLine()
        l2.data_function = self.model2plot

        l2.set_line_properties(
            color=self.line_color_rgb,
            type='line')
        # Add the line to the figure
        hse.signal_plot.add_line(l2)
        l2.plot()
        self.data_line = l1
        self.smooth_line = l2
        self.smooth_diff_line = None

    def update_lines(self):
        self.smooth_line.update()
        if self.smooth_diff_line is not None:
            self.smooth_diff_line.update()

    def turn_diff_line_on(self, diff_order):

        self.signal._plot.signal_plot.create_right_axis()
        self.smooth_diff_line = drawing.signal1d.Signal1DLine()
        self.smooth_diff_line.axes_manager = self.signal.axes_manager
        self.smooth_diff_line.data_function = self.diff_model2plot
        self.smooth_diff_line.set_line_properties(
            color=self.line_color_rgb,
            type='line')
        self.signal._plot.signal_plot.add_line(self.smooth_diff_line,
                                               ax='right')

    def _line_color_ipy_changed(self):
        if hasattr(self, "line_color"):
            self.line_color = str(self.line_color_ipy)
        else:
            self._line_color_changed(None, None)

    def turn_diff_line_off(self):
        if self.smooth_diff_line is None:
            return
        self.smooth_diff_line.close()
        self.smooth_diff_line = None

    def _differential_order_changed(self, old, new):
        if new == 0:
            self.turn_diff_line_off()
            return
        if old == 0:
            self.turn_diff_line_on(new)
            self.smooth_diff_line.plot()
        else:
            self.smooth_diff_line.update(force_replot=False)

    def _line_color_changed(self, old, new):
        self.smooth_line.line_properties = {
            'color': self.line_color_rgb}
        if self.smooth_diff_line is not None:
            self.smooth_diff_line.line_properties = {
                'color': self.line_color_rgb}
        try:
            # it seems that changing the properties can be done before the
            # first rendering event, which can cause issue with blitting
            self.update_lines()
        except AttributeError:
            pass

    def diff_model2plot(self, axes_manager=None):
        smoothed = np.diff(self.model2plot(axes_manager),
                           self.differential_order)
        return smoothed

    def close(self):
        if self.signal._plot.is_active:
            if self.differential_order != 0:
                self.turn_diff_line_off()
            self.smooth_line.close()
            self.data_line.set_line_properties(
                color=self.original_color,
                type='line')


@add_gui_method(toolkey="Signal1D.smooth_savitzky_golay")
class SmoothingSavitzkyGolay(Smoothing):

    polynomial_order = t.Int(
        3,
        desc="The order of the polynomial used to fit the samples."
             "`polyorder` must be less than `window_length`.")

    window_length = t.Int(
        5,
        desc="`window_length` must be a positive odd integer.")

    increase_window_length = t.Button(orientation="horizontal", label="+")
    decrease_window_length = t.Button(orientation="horizontal", label="-")

    def _increase_window_length_fired(self):
        if self.window_length % 2:
            nwl = self.window_length + 2
        else:
            nwl = self.window_length + 1
        if nwl < self.signal.axes_manager[2j].size:
            self.window_length = nwl

    def _decrease_window_length_fired(self):
        if self.window_length % 2:
            nwl = self.window_length - 2
        else:
            nwl = self.window_length - 1
        if nwl > self.polynomial_order:
            self.window_length = nwl
        else:
            _logger.warning(
                "The window length must be greater than the polynomial order")

    def _polynomial_order_changed(self, old, new):
        if self.window_length <= new:
            self.window_length = new + 2 if new % 2 else new + 1
            _logger.warning(
                "Polynomial order must be < window length. "
                "Window length set to %i.", self.window_length)
        self.update_lines()

    def _window_length_changed(self, old, new):
        self.update_lines()

    def _differential_order_changed(self, old, new):
        if new > self.polynomial_order:
            self.polynomial_order += 1
            _logger.warning(
                "Differential order must be <= polynomial order. "
                "Polynomial order set to %i.", self.polynomial_order)
        super(
            SmoothingSavitzkyGolay,
            self)._differential_order_changed(
            old,
            new)

    def diff_model2plot(self, axes_manager=None):
        self.single_spectrum.data = self.signal().copy()
        self.single_spectrum.smooth_savitzky_golay(
            polynomial_order=self.polynomial_order,
            window_length=self.window_length,
            differential_order=self.differential_order)
        return self.single_spectrum.data

    def model2plot(self, axes_manager=None):
        self.single_spectrum.data = self.signal().copy()
        self.single_spectrum.smooth_savitzky_golay(
            polynomial_order=self.polynomial_order,
            window_length=self.window_length,
            differential_order=0)
        return self.single_spectrum.data

    def apply(self):
        self.signal.smooth_savitzky_golay(
            polynomial_order=self.polynomial_order,
            window_length=self.window_length,
            differential_order=self.differential_order)
        self.signal._replot()


@add_gui_method(toolkey="Signal1D.smooth_lowess")
class SmoothingLowess(Smoothing):
    smoothing_parameter = t.Range(low=0.,
                                  high=1.,
                                  value=0.5,
                                  )
    number_of_iterations = t.Range(low=1,
                                   value=1)

    def __init__(self, *args, **kwargs):
        super(SmoothingLowess, self).__init__(*args, **kwargs)

    def _smoothing_parameter_changed(self, old, new):
        if new == 0:
            self.smoothing_parameter = old
        else:
            self.update_lines()

    def _number_of_iterations_changed(self, old, new):
        self.update_lines()

    def model2plot(self, axes_manager=None):
        self.single_spectrum.data = self.signal().copy()
        self.single_spectrum.smooth_lowess(
            smoothing_parameter=self.smoothing_parameter,
            number_of_iterations=self.number_of_iterations,
            show_progressbar=False)

        return self.single_spectrum.data

    def apply(self):
        self.signal.smooth_lowess(
            smoothing_parameter=self.smoothing_parameter,
            number_of_iterations=self.number_of_iterations)
        self.signal._replot()


@add_gui_method(toolkey="Signal1D.smooth_total_variation")
class SmoothingTV(Smoothing):
    smoothing_parameter = t.Float(200)

    def _smoothing_parameter_changed(self, old, new):
        self.update_lines()

    def model2plot(self, axes_manager=None):
        self.single_spectrum.data = self.signal().copy()
        self.single_spectrum.smooth_tv(
            smoothing_parameter=self.smoothing_parameter,
            show_progressbar=False)

        return self.single_spectrum.data

    def apply(self):
        self.signal.smooth_tv(
            smoothing_parameter=self.smoothing_parameter)
        self.signal._replot()


@add_gui_method(toolkey="Signal1D.smooth_butterworth")
class ButterworthFilter(Smoothing):
    cutoff_frequency_ratio = t.Range(0.01, 1., 0.01)
    type = t.Enum('low', 'high')
    order = t.Int(2)

    def _cutoff_frequency_ratio_changed(self, old, new):
        self.update_lines()

    def _type_changed(self, old, new):
        self.update_lines()

    def _order_changed(self, old, new):
        self.update_lines()

    def model2plot(self, axes_manager=None):
        b, a = sp.signal.butter(self.order, self.cutoff_frequency_ratio,
                                self.type)
        smoothed = sp.signal.filtfilt(b, a, self.signal())
        return smoothed

    def apply(self):
        b, a = sp.signal.butter(self.order, self.cutoff_frequency_ratio,
                                self.type)
        f = functools.partial(sp.signal.filtfilt, b, a)
        self.signal.map(f)


class Load(t.HasTraits):
    filename = t.File
    lazy = t.Bool(False)


@add_gui_method(toolkey="Signal1D.contrast_editor")
class ImageContrastEditor(t.HasTraits):
    ss_left_value = t.Float()
    ss_right_value = t.Float()

    def __init__(self, image):
        super(ImageContrastEditor, self).__init__()
        self.image = image
        f = plt.figure()
        self.ax = f.add_subplot(111)
        self.plot_histogram()

        self.span_selector = None
        self.span_selector_switch(on=True)

    def on_disabling_span_selector(self):
        pass

    def span_selector_switch(self, on):
        if on is True:
            self.span_selector = \
                drawing.widgets.ModifiableSpanSelector(
                    self.ax,
                    onselect=self.update_span_selector_traits,
                    onmove_callback=self.update_span_selector_traits)

        elif self.span_selector is not None:
            self.on_disabling_span_selector()
            self.span_selector.turn_off()
            self.span_selector = None

    def update_span_selector_traits(self, *args, **kwargs):
        self.ss_left_value = self.span_selector.rect.get_x()
        self.ss_right_value = self.ss_left_value + \
            self.span_selector.rect.get_width()

    def plot_histogram(self):
        vmin, vmax = self.image.vmin, self.image.vmax
        pad = (vmax - vmin) * 0.05
        vmin -= pad
        vmax += pad
        data = self.image.data_function().ravel()
        self.patches = self.ax.hist(data, 100, range=(vmin, vmax),
                                    color='blue')[2]
        self.ax.set_xticks([])
        self.ax.set_yticks([])
        self.ax.set_xlim(vmin, vmax)
        self.ax.figure.canvas.draw_idle()

    def reset(self):
        data = self.image.data_function().ravel()
        self.image.vmin, self.image.vmax = np.nanmin(data), np.nanmax(data)
        self.image.update()
        self.update_histogram()

    def update_histogram(self):
        for patch in self.patches:
            self.ax.patches.remove(patch)
        self.plot_histogram()

    def apply(self):
        if self.ss_left_value == self.ss_right_value:
            return
        self.image.vmin = self.ss_left_value
        self.image.vmax = self.ss_right_value
        self.image.update()
        self.update_histogram()

    def close(self):
        plt.close(self.ax.figure)


@add_gui_method(toolkey="Signal1D.integrate_in_range")
class IntegrateArea(SpanSelectorInSignal1D):
    integrate = t.Button()

    def __init__(self, signal, signal_range=None):
        if signal.axes_manager.signal_dimension != 1:
            raise SignalDimensionError(
                signal.axes.signal_dimension, 1)

        self.signal = signal
        self.axis = self.signal.axes_manager.signal_axes[0]
        self.span_selector = None
        if (not hasattr(self.signal, '_plot') or self.signal._plot is None or
                not self.signal._plot.is_active):
            self.signal.plot()
        self.span_selector_switch(on=True)

    def apply(self):
        integrated_spectrum = self.signal._integrate_in_range_commandline(
            signal_range=(
                self.ss_left_value,
                self.ss_right_value)
        )
        # Replaces the original signal inplace with the new integrated spectrum
        plot = False
        if self.signal._plot and integrated_spectrum.axes_manager.shape != ():
            self.signal._plot.close()
            plot = True
        self.signal.__init__(**integrated_spectrum._to_dictionary())
        self.signal._assign_subclass()
        self.signal.axes_manager.set_signal_dimension(0)

        if plot is True:
            self.signal.plot()


@add_gui_method(toolkey="Signal1D.remove_background")
class BackgroundRemoval(SpanSelectorInSignal1D):
    background_type = t.Enum(
        'Power Law',
        'Gaussian',
        'Offset',
        'Polynomial',
        default='Power Law')
    polynomial_order = t.Range(1, 10)
    fast = t.Bool(True,
                  desc=("Perform a fast (analytic, but possibly less accurate)"
<<<<<<< HEAD
                        " estimation \nof the background. "
                        "Otherwise use non-linear least "
                        "squares."))
    zero_fill = t.Bool(
                 False,
                 desc=("Set all spectral channels lower than the lower \n"
                       "bound of the fitting range to zero (this is the \n"
                       "default behavior of Gatan's DigitalMicrograph). \n"
                       "Otherwise leave the pre-fitting region as-is \n"
                       "(useful for inspecting quality of background fit)."))
=======
                        " estimation of the background. Otherwise use "
                        "non-linear least squares."))

>>>>>>> a4df4fb4
    background_estimator = t.Instance(Component)
    bg_line_range = t.Enum('from_left_range',
                           'full',
                           'ss_range',
                           default='full')
    hi = t.Int(0)

    def __init__(self, signal, background_type='Power Law', polynomial_order=2,
<<<<<<< HEAD
                 fast=True, show_progressbar=None, zero_fill=False):
=======
                 fast=True, plot_remainder=True, show_progressbar=None):
>>>>>>> a4df4fb4
        super(BackgroundRemoval, self).__init__(signal)
        # setting the polynomial order will change the backgroud_type to
        # polynomial, so we set it before setting the background type
        self.polynomial_order = polynomial_order
        self.background_type = background_type
        self.set_background_estimator()
        self.fast = fast
        self.plot_remainder = plot_remainder
        self.show_progressbar = show_progressbar
        self.bg_line = None
<<<<<<< HEAD
        self.zero_fill = zero_fill
=======
        self.rm_line = None
>>>>>>> a4df4fb4

    def on_disabling_span_selector(self):
        if self.bg_line is not None:
            self.bg_line.close()
            self.bg_line = None
        if self.rm_line is not None:
            self.rm_line.close()
            self.rm_line = None

    def set_background_estimator(self):
        if self.background_type == 'Power Law':
            self.background_estimator = components1d.PowerLaw()
            self.bg_line_range = 'from_left_range'
        elif self.background_type == 'Gaussian':
            self.background_estimator = components1d.Gaussian()
            self.bg_line_range = 'full'
        elif self.background_type == 'Offset':
            self.background_estimator = components1d.Offset()
            self.bg_line_range = 'full'
        elif self.background_type == 'Polynomial':
            self.background_estimator = components1d.Polynomial(
                self.polynomial_order)
            self.bg_line_range = 'full'

    def _polynomial_order_changed(self, old, new):
        self.background_estimator = components1d.Polynomial(new)
        self.span_selector_changed()

    def _background_type_changed(self, old, new):
        self.set_background_estimator()
        self.span_selector_changed()

    def _ss_left_value_changed(self, old, new):
        if not (np.isnan(self.ss_right_value) or np.isnan(self.ss_left_value)):
            self.span_selector_changed()

    def _ss_right_value_changed(self, old, new):
        if not (np.isnan(self.ss_right_value) or np.isnan(self.ss_left_value)):
            self.span_selector_changed()

    def create_background_line(self):
        self.bg_line = drawing.signal1d.Signal1DLine()
        self.bg_line.data_function = self.bg_to_plot
        self.bg_line.set_line_properties(
            color='blue',
            type='line',
            scaley=False)
        self.signal._plot.signal_plot.add_line(self.bg_line)
        self.bg_line.autoscale = False
        self.bg_line.plot()

    def create_remainder_line(self):
        self.rm_line = drawing.signal1d.Signal1DLine()
        self.rm_line.data_function = self.rm_to_plot
        self.rm_line.set_line_properties(
            color='green',
            type='line',
            scaley=False)
        self.signal._plot.signal_plot.add_line(self.rm_line)
        self.rm_line.autoscale = False
        self.rm_line.plot()

    def bg_to_plot(self, axes_manager=None, fill_with=np.nan):
        # First try to update the estimation
        self.background_estimator.estimate_parameters(
            self.signal, self.ss_left_value, self.ss_right_value,
            only_current=True)

        if self.bg_line_range == 'from_left_range':
            bg_array = np.zeros(self.axis.axis.shape)
            bg_array[:] = fill_with
            from_index = self.axis.value2index(self.ss_left_value)
            bg_array[from_index:] = self.background_estimator.function(
                self.axis.axis[from_index:])
            to_return = bg_array
        elif self.bg_line_range == 'full':
            to_return = self.background_estimator.function(self.axis.axis)
        elif self.bg_line_range == 'ss_range':
            bg_array = np.zeros(self.axis.axis.shape)
            bg_array[:] = fill_with
            from_index = self.axis.value2index(self.ss_left_value)
            to_index = self.axis.value2index(self.ss_right_value)
            bg_array[from_index:] = self.background_estimator.function(
                self.axis.axis[from_index:to_index])
            to_return = bg_array

        if self.signal.metadata.Signal.binned is True:
            to_return *= self.axis.scale
        return to_return

    def rm_to_plot(self, axes_manager=None, fill_with=np.nan):
        return self.signal() - self.bg_line.line.get_ydata()

    def span_selector_changed(self):
        if self.ss_left_value is np.nan or self.ss_right_value is np.nan or\
                self.ss_right_value <= self.ss_left_value:
            return
        if self.background_estimator is None:
            return
        if self.bg_line is None and \
            self.background_estimator.estimate_parameters(
                self.signal, self.ss_left_value,
                self.ss_right_value,
                only_current=True) is True:
            self.create_background_line()
        else:
            self.bg_line.update()
        if self.plot_remainder:
            if self.rm_line is None and \
                self.background_estimator.estimate_parameters(
                    self.signal, self.ss_left_value,
                    self.ss_right_value,
                    only_current=True) is True:
                self.create_remainder_line()
            else:
                self.rm_line.update()

    def apply(self):
        if self.signal._plot:
            self.signal._plot.close()
            plot = True
        else:
            plot = False
        background_type = ("PowerLaw" if self.background_type == "Power Law"
                           else self.background_type)
        new_spectra = self.signal.remove_background(
            signal_range=(self.ss_left_value, self.ss_right_value),
            background_type=background_type,
            fast=self.fast,
            zero_fill=self.zero_fill,
            polynomial_order=self.polynomial_order,
            show_progressbar=self.show_progressbar)
        self.signal.data = new_spectra.data
        self.signal.events.data_changed.trigger(self)
        if plot:
            self.signal.plot()


SPIKES_REMOVAL_INSTRUCTIONS = (
    "To remove spikes from the data:\n\n"

    "   1. Click \"Show derivative histogram\" to "
    "determine at what magnitude the spikes are present.\n"
    "   2. Enter a suitable threshold (lower than the "
    "lowest magnitude outlier in the histogram) in the "
    "\"Threshold\" box, which will be the magnitude "
    "from which to search. \n"
    "   3. Click \"Find next\" to find the first spike.\n"
    "   4. If desired, the width and position of the "
    "boundaries used to replace the spike can be "
    "adjusted by clicking and dragging on the displayed "
    "plot.\n "
    "   5. View the spike (and the replacement data that "
    "will be added) and click \"Remove spike\" in order "
    "to alter the data as shown. The tool will "
    "automatically find the next spike to replace.\n"
    "   6. Repeat this process for each spike throughout "
    "the dataset, until the end of the dataset is "
    "reached.\n"
    "   7. Click \"OK\" when finished to close the spikes "
    "removal tool.\n\n"

    "Note: Various settings can be configured in "
    "the \"Advanced settings\" section. Hover the "
    "mouse over each parameter for a description of what "
    "it does."

    "\n")


@add_gui_method(toolkey="SimpleMessage")
class SimpleMessage(t.HasTraits):
    text = t.Str

    def __init__(self, text=""):
        self.text = text


@add_gui_method(toolkey="Signal1D.spikes_removal_tool")
class SpikesRemoval(SpanSelectorInSignal1D):
    interpolator_kind = t.Enum(
        'Linear',
        'Spline',
        default='Linear',
        desc="the type of interpolation to use when\n"
             "replacing the signal where a spike has been replaced")
    threshold = t.Float(400, desc="the derivative magnitude threshold above\n"
                        "which to find spikes")
    click_to_show_instructions = t.Button()
    show_derivative_histogram = t.Button()
    spline_order = t.Range(1, 10, 3,
                           desc="the order of the spline used to\n"
                           "connect the reconstructed data")
    interpolator = None
    default_spike_width = t.Int(5,
                                desc="the width over which to do the interpolation\n"
                                "when removing a spike (this can be "
                                "adjusted for each\nspike by clicking "
                                     "and dragging on the display during\n"
                                     "spike replacement)")
    index = t.Int(0)
    add_noise = t.Bool(True,
                       desc="whether to add noise to the interpolated\nportion"
                       "of the spectrum. The noise properties defined\n"
                       "in the Signal metadata are used if present,"
                            "otherwise\nshot noise is used as a default")

    def __init__(self, signal, navigation_mask=None, signal_mask=None):
        super(SpikesRemoval, self).__init__(signal)
        self.interpolated_line = None
        self.coordinates = [coordinate for coordinate in
                            signal.axes_manager._am_indices_generator()
                            if (navigation_mask is None or not
                                navigation_mask[coordinate[::-1]])]
        self.signal = signal
        self.line = signal._plot.signal_plot.ax_lines[0]
        self.ax = signal._plot.signal_plot.ax
        signal._plot.auto_update_plot = False
        if len(self.coordinates) > 1:
            signal.axes_manager.indices = self.coordinates[0]
        self.index = 0
        self.argmax = None
        self.derivmax = None
        self.kind = "linear"
        self._temp_mask = np.zeros(self.signal().shape, dtype='bool')
        self.signal_mask = signal_mask
        self.navigation_mask = navigation_mask
        md = self.signal.metadata
        from hyperspy.signal import BaseSignal

        if "Signal.Noise_properties" in md:
            if "Signal.Noise_properties.variance" in md:
                self.noise_variance = md.Signal.Noise_properties.variance
                if isinstance(md.Signal.Noise_properties.variance, BaseSignal):
                    self.noise_type = "heteroscedastic"
                else:
                    self.noise_type = "white"
            else:
                self.noise_type = "shot noise"
        else:
            self.noise_type = "shot noise"

    def _threshold_changed(self, old, new):
        self.index = 0
        self.update_plot()

    def _click_to_show_instructions_fired(self):
        from pyface.message_dialog import information
        m = information(None, SPIKES_REMOVAL_INSTRUCTIONS,
                        title="Instructions"),

    def _show_derivative_histogram_fired(self):
        self.signal._spikes_diagnosis(signal_mask=self.signal_mask,
                                      navigation_mask=self.navigation_mask)

    def detect_spike(self):
        derivative = np.diff(self.signal())
        if self.signal_mask is not None:
            derivative[self.signal_mask[:-1]] = 0
        if self.argmax is not None:
            left, right = self.get_interpolation_range()
            self._temp_mask[left:right] = True
            derivative[self._temp_mask[:-1]] = 0
        if abs(derivative.max()) >= self.threshold:
            self.argmax = derivative.argmax()
            self.derivmax = abs(derivative.max())
            return True
        else:
            return False

    def _reset_line(self):
        if self.interpolated_line is not None:
            self.interpolated_line.close()
            self.interpolated_line = None
            self.reset_span_selector()

    def find(self, back=False):
        self._reset_line()
        ncoordinates = len(self.coordinates)
        spike = self.detect_spike()
        with self.signal.axes_manager.events.indices_changed.suppress():
            while not spike and (
                    (self.index < ncoordinates - 1 and back is False) or
                    (self.index > 0 and back is True)):
                if back is False:
                    self.index += 1
                else:
                    self.index -= 1
                spike = self.detect_spike()

        if spike is False:
            m = SimpleMessage()
            m.text = 'End of dataset reached'
            try:
                m.gui()
            except (NotImplementedError, ImportError):
                # This is only available for traitsui, ipywidgets has a
                # progress bar instead.
                pass
            except ValueError as error:
                _logger.warning(error)
            self.index = 0
            self._reset_line()
            return
        else:
            minimum = max(0, self.argmax - 50)
            maximum = min(len(self.signal()) - 1, self.argmax + 50)
            thresh_label = DerivativeTextParameters(
                text=r"$\mathsf{\delta}_\mathsf{max}=$",
                color="black")
            self.ax.legend([thresh_label], [repr(int(self.derivmax))],
                           handler_map={DerivativeTextParameters:
                                        DerivativeTextHandler()},
                           loc='best')
            self.ax.set_xlim(
                self.signal.axes_manager.signal_axes[0].index2value(
                    minimum),
                self.signal.axes_manager.signal_axes[0].index2value(
                    maximum))
            self.update_plot()
            self.create_interpolation_line()

    def update_plot(self):
        if self.interpolated_line is not None:
            self.interpolated_line.close()
            self.interpolated_line = None
        self.reset_span_selector()
        self.update_spectrum_line()
        if len(self.coordinates) > 1:
            self.signal._plot.pointer._on_navigate(self.signal.axes_manager)

    def update_spectrum_line(self):
        self.line.auto_update = True
        self.line.update()
        self.line.auto_update = False

    def _index_changed(self, old, new):
        self.signal.axes_manager.indices = self.coordinates[new]
        self.argmax = None
        self._temp_mask[:] = False

    def on_disabling_span_selector(self):
        if self.interpolated_line is not None:
            self.interpolated_line.close()
            self.interpolated_line = None

    def _spline_order_changed(self, old, new):
        self.kind = self.spline_order
        self.span_selector_changed()

    def _add_noise_changed(self, old, new):
        self.span_selector_changed()

    def _interpolator_kind_changed(self, old, new):
        if new == 'linear':
            self.kind = new
        else:
            self.kind = self.spline_order
        self.span_selector_changed()

    def _ss_left_value_changed(self, old, new):
        if not (np.isnan(self.ss_right_value) or np.isnan(self.ss_left_value)):
            self.span_selector_changed()

    def _ss_right_value_changed(self, old, new):
        if not (np.isnan(self.ss_right_value) or np.isnan(self.ss_left_value)):
            self.span_selector_changed()

    def create_interpolation_line(self):
        self.interpolated_line = drawing.signal1d.Signal1DLine()
        self.interpolated_line.data_function = self.get_interpolated_spectrum
        self.interpolated_line.set_line_properties(
            color='blue',
            type='line')
        self.signal._plot.signal_plot.add_line(self.interpolated_line)
        self.interpolated_line.auto_update = False
        self.interpolated_line.autoscale = False
        self.interpolated_line.plot()

    def get_interpolation_range(self):
        axis = self.signal.axes_manager.signal_axes[0]
        if np.isnan(self.ss_left_value) or np.isnan(self.ss_right_value):
            left = self.argmax - self.default_spike_width
            right = self.argmax + self.default_spike_width
        else:
            left = axis.value2index(self.ss_left_value)
            right = axis.value2index(self.ss_right_value)

        # Clip to the axis dimensions
        nchannels = self.signal.axes_manager.signal_shape[0]
        left = left if left >= 0 else 0
        right = right if right < nchannels else nchannels - 1

        return left, right

    def get_interpolated_spectrum(self, axes_manager=None):
        data = self.signal().copy()
        axis = self.signal.axes_manager.signal_axes[0]
        left, right = self.get_interpolation_range()
        if self.kind == 'linear':
            pad = 1
        else:
            pad = self.spline_order
        ileft = left - pad
        iright = right + pad
        ileft = np.clip(ileft, 0, len(data))
        iright = np.clip(iright, 0, len(data))
        left = int(np.clip(left, 0, len(data)))
        right = int(np.clip(right, 0, len(data)))
        if ileft == 0:
            # Extrapolate to the left
            if right == iright:
                right -= 1
            data[:right] = data[right:iright].mean()

        elif iright == len(data):
            # Extrapolate to the right
            if left == ileft:
                left += 1
            data[left:] = data[ileft:left].mean()

        else:
            # Interpolate
            x = np.hstack((axis.axis[ileft:left], axis.axis[right:iright]))
            y = np.hstack((data[ileft:left], data[right:iright]))
            intp = sp.interpolate.interp1d(x, y, kind=self.kind)
            data[left:right] = intp(axis.axis[left:right])

        # Add noise
        if self.add_noise is True:
            if self.noise_type == "white":
                data[left:right] += np.random.normal(
                    scale=np.sqrt(self.noise_variance),
                    size=right - left)
            elif self.noise_type == "heteroscedastic":
                noise_variance = self.noise_variance(
                    axes_manager=self.signal.axes_manager)[left:right]
                noise = [np.random.normal(scale=np.sqrt(item))
                         for item in noise_variance]
                data[left:right] += noise
            else:
                data[left:right] = np.random.poisson(
                    np.clip(data[left:right], 0, np.inf))

        return data

    def span_selector_changed(self):
        if self.interpolated_line is None:
            return
        else:
            self.interpolated_line.update()

    def apply(self):
        if not self.interpolated_line:  # No spike selected
            return
        self.signal()[:] = self.get_interpolated_spectrum()
        self.signal.events.data_changed.trigger(obj=self.signal)
        self.update_spectrum_line()
        self.interpolated_line.close()
        self.interpolated_line = None
        self.reset_span_selector()
        self.find()


# For creating a text handler in legend (to label derivative magnitude)
class DerivativeTextParameters(object):

    def __init__(self, text, color):
        self.my_text = text
        self.my_color = color


class DerivativeTextHandler(object):

    def legend_artist(self, legend, orig_handle, fontsize, handlebox):
        x0, y0 = handlebox.xdescent, handlebox.ydescent
        width, height = handlebox.width, handlebox.height
        patch = mpl_text.Text(
            text=orig_handle.my_text,
            color=orig_handle.my_color)
        handlebox.add_artist(patch)
        return patch<|MERGE_RESOLUTION|>--- conflicted
+++ resolved
@@ -652,7 +652,6 @@
     polynomial_order = t.Range(1, 10)
     fast = t.Bool(True,
                   desc=("Perform a fast (analytic, but possibly less accurate)"
-<<<<<<< HEAD
                         " estimation \nof the background. "
                         "Otherwise use non-linear least "
                         "squares."))
@@ -663,11 +662,6 @@
                        "default behavior of Gatan's DigitalMicrograph). \n"
                        "Otherwise leave the pre-fitting region as-is \n"
                        "(useful for inspecting quality of background fit)."))
-=======
-                        " estimation of the background. Otherwise use "
-                        "non-linear least squares."))
-
->>>>>>> a4df4fb4
     background_estimator = t.Instance(Component)
     bg_line_range = t.Enum('from_left_range',
                            'full',
@@ -676,11 +670,7 @@
     hi = t.Int(0)
 
     def __init__(self, signal, background_type='Power Law', polynomial_order=2,
-<<<<<<< HEAD
-                 fast=True, show_progressbar=None, zero_fill=False):
-=======
-                 fast=True, plot_remainder=True, show_progressbar=None):
->>>>>>> a4df4fb4
+                 fast=True, plot_remainder=True, zero_fill=False, show_progressbar=None):
         super(BackgroundRemoval, self).__init__(signal)
         # setting the polynomial order will change the backgroud_type to
         # polynomial, so we set it before setting the background type
@@ -689,13 +679,10 @@
         self.set_background_estimator()
         self.fast = fast
         self.plot_remainder = plot_remainder
+        self.zero_fill = zero_fill
         self.show_progressbar = show_progressbar
         self.bg_line = None
-<<<<<<< HEAD
-        self.zero_fill = zero_fill
-=======
         self.rm_line = None
->>>>>>> a4df4fb4
 
     def on_disabling_span_selector(self):
         if self.bg_line is not None:
