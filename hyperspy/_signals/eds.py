--- conflicted
+++ resolved
@@ -479,17 +479,9 @@
         suming the spectrum over the
         different X-ray lines. The sum window width
         is calculated from the energy resolution of the detector
-<<<<<<< HEAD
-        defined as defined in
-        `self.metadata.Acquisition_instrument.SEM.Detector.EDS.energy_resolution_MnKa`
-        or
-        `self.metadata.Acquisition_instrument.TEM.Detector.EDS.energy_resolution_MnKa`.
-
-=======
-        defined as defined in 'energy_resolution_MnKa' of the metadata.
+        as defined in 'energy_resolution_MnKa' of the metadata.
         Backgrounds average in provided windows can be subtracted from the
         intensities.
->>>>>>> b090e608
 
         Parameters
         ----------
@@ -633,7 +625,7 @@
 
         Returns
         -------
-        take_off_angle: float 
+        take_off_angle: float
             in Degree
 
         See also
