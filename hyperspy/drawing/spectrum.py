--- conflicted
+++ resolved
@@ -203,16 +203,10 @@
             y_max, y_min = (np.nanmax(clipped_ydata),
                             np.nanmin(clipped_ydata))
             self.ax.set_ylim(y_min, y_max)
-<<<<<<< HEAD
-        if self.plot_coordinates is True:
-            self.text.set_text((self.axes_manager.coordinates[::-1]))
+        if self.plot_indexes is True:
+            self.text.set_text((self.axes_manager.indexes[::-1]))
         self.ax.hspy_fig._draw_animated()
         #self.ax.figure.canvas.draw_idle()
-=======
-        if self.plot_indexes is True:
-            self.text.set_text((self.axes_manager.indexes[::-1]))
-        self.ax.figure.canvas.draw()
->>>>>>> 03b14ab5
         
     def close(self):
         if self.line in self.ax.lines:
