--- conflicted
+++ resolved
@@ -14,7 +14,7 @@
 # GNU General Public License for more details.
 #
 # You should have received a copy of the GNU General Public License
-# along with HyperSpy.  If not, see <http://www.gnu.org/licenses/>.
+# along with HyperSpy. If not, see <http://www.gnu.org/licenses/>.
 
 from __future__ import division
 
@@ -410,29 +410,13 @@
             optimize_for_oom(step_oom - i)
             i += 1
 
-<<<<<<< HEAD
-    def close(self):
-        for marker in self.ax_markers:
-            marker.close()
-        try:
-            plt.close(self.figure)
-            self.events.closed.trigger(obj=self)
-            for f in self.events.closed.connected:
-                self.events.closed.disconnect(f)
-        except:
-            pass
-        self.figure = None
-=======
-    def disconnect(self):
-        if self.axes_manager:
-            self.axes_manager.disconnect(self._update)
-
     def _on_close(self):
         for marker in self.ax_markers:
             marker.close()
-        self.disconnect()
+        self.events.closed.trigger(obj=self)
+        for f in self.events.closed.connected:
+            self.events.closed.disconnect(f)
         self.figure = None
 
     def close(self):
-        plt.close(self.figure)  # This will trigger self._on_close()
->>>>>>> 24ba60d0
+        plt.close(self.figure)  # This will trigger self._on_close()