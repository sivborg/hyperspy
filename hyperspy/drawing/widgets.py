# -*- coding: utf-8 -*-
# Copyright 2007-2011 The Hyperspy developers
#
# This file is part of  Hyperspy.
#
#  Hyperspy is free software: you can redistribute it and/or modify
# it under the terms of the GNU General Public License as published by
# the Free Software Foundation, either version 3 of the License, or
# (at your option) any later version.
#
#  Hyperspy is distributed in the hope that it will be useful,
# but WITHOUT ANY WARRANTY; without even the implied warranty of
# MERCHANTABILITY or FITNESS FOR A PARTICULAR PURPOSE.  See the
# GNU General Public License for more details.
#
# You should have received a copy of the GNU General Public License
# along with  Hyperspy.  If not, see <http://www.gnu.org/licenses/>.

from __future__ import division
import copy

import matplotlib.pyplot as plt
import matplotlib.widgets
import matplotlib.transforms as transforms
import numpy as np
import traits

from utils import on_figure_window_close
from hyperspy.misc.utils import closest_nice_number
<<<<<<< HEAD

=======
from hyperspy.drawing.utils import does_figure_object_exists

#if self.blit is True:
#                self.patch.set_animated(True)
#                canvas = self.ax.figure.canvas
#                canvas.draw()
#                self.background = canvas.copy_from_bbox(self.ax.bbox)
#                self.ax.draw_artist(self.patch)
#                self.ax.figure.canvas.blit()
>>>>>>> 959f1d8f
class DraggablePatch(object):
    """
    """

    def __init__(self, axes_manager=None):
        """
        Add a cursor to ax.
        """
        self.axes_manager = axes_manager
        self.ax = None
        self.picked = False
        self.size = 1.
        self.color = 'red'
        self.__is_on = True
        self._2D = True  # Whether the cursor lives in the 2D dimension
        self.patch = None
        self.cids = list()
        self.blit = True
        self.background = None

    def is_on(self):
        return self.__is_on

    def set_on(self, value):
        if value is not self.is_on():
            if value is True:
                self.add_patch_to(self.ax)
                self.connect(self.ax)
            elif value is False:
                for container in [
                        self.ax.patches,
                        self.ax.lines,
                        self.ax.artists,
                        self.ax.texts]:
                    if self.patch in container:
                        container.remove(self.patch)
                self.disconnect(self.ax)
            self.__is_on = value
            if does_figure_object_exists(self.ax.figure):
                self.ax.figure.canvas.draw()
            else:
                self.ax = None
                
    def set_patch(self):
        pass
        # Must be provided by the subclass

    def add_patch_to(self, ax):
        self.set_patch()
        ax.add_artist(self.patch)
        canvas = ax.figure.canvas
        self.patch.set_animated(hasattr(ax, 'hspy_fig'))

    def add_axes(self, ax):
        self.ax = ax
        canvas = ax.figure.canvas
        if self.is_on() is True:
            self.add_patch_to(ax)
            self.connect(ax)
            canvas.draw()
            
    def connect(self, ax):
        canvas = ax.figure.canvas
        self.cids.append(
            canvas.mpl_connect('motion_notify_event', self.onmove))
        self.cids.append(canvas.mpl_connect('pick_event', self.onpick))
        self.cids.append(canvas.mpl_connect(
            'button_release_event', self.button_release))
        self.axes_manager.connect(self.update_patch_position)
        on_figure_window_close(ax.figure, self.close)

    def disconnect(self, ax):
        for cid in self.cids:
            try:
                ax.figure.canvas.mpl_disconnect(cid)
            except:
                pass
        self.axes_manager.disconnect(self.update_patch_position)

    def close(self, window=None):
        self.set_on(False)

    def onpick(self, event):
        if event.artist is self.patch:
            self.picked = True

    def onmove(self, event):
        """This method must be provided by the subclass"""
        pass

    def update_patch_position(self):
        """This method must be provided by the subclass"""
        pass

    def button_release(self, event):
        'whenever a mouse button is released'
        if event.button != 1: return
        if self.picked is True:
            self.picked = False

    def draw_patch(self, *args):
        if hasattr(self.ax, 'hspy_fig'):
            self.ax.hspy_fig._draw_animated()
        else:
            self.ax.figure.canvas.draw_idle()

class ResizebleDraggablePatch(DraggablePatch):

    def __init__(self, axes_manager):
        DraggablePatch.__init__(self, axes_manager)
        self.size = 1.

    def set_size(self, size):
        self.size = size
        self.update_patch_size()

    def increase_size(self):
        self.set_size(self.size + 1)

    def decrease_size(self):
        if self.size > 1:
            self.set_size(self.size - 1)

    def update_patch_size(self):
        """This method must be provided by the subclass"""
        pass

    def on_key_press(self, event):
        if event.key == "+":
            self.increase_size()
        if event.key == "-":
            self.decrease_size()

    def connect(self, ax):
        DraggablePatch.connect(self, ax)
        canvas = ax.figure.canvas
        self.cids.append(canvas.mpl_connect('key_press_event',
                                            self.on_key_press))

class DraggableSquare(ResizebleDraggablePatch):

    def __init__(self, axes_manager):
        DraggablePatch.__init__(self, axes_manager)

    def set_patch(self):
        self.calculate_size()
        self.calculate_position()
        self.patch = plt.Rectangle(
                        self._position, self._xsize, self._ysize,
                        animated=self.blit,
                        fill=False,
                        lw=2,
                        ec=self.color,
                        picker=True,)
        
    def calculate_size(self):
        xaxis = self.axes_manager.navigation_axes[1]
        yaxis = self.axes_manager.navigation_axes[0]
        self._xsize = xaxis.scale * self.size
        self._ysize = yaxis.scale * self.size
        
    def calculate_position(self):
        coordinates = np.array(self.axes_manager.coordinates[::-1])
        self._position = coordinates - (
                            self._xsize / 2., self._ysize / 2.)

    def update_patch_size(self):
        self.calculate_size()
        self.patch.set_width(self._xsize)
        self.patch.set_height(self._ysize)
        self.update_patch_position()

    def update_patch_position(self):
        self.calculate_position()
        self.patch.set_xy(self._position)
        self.draw_patch()

    def onmove(self, event):
        'on mouse motion draw the cursor if picked'
        xaxis = self.axes_manager.navigation_axes[1]
        yaxis = self.axes_manager.navigation_axes[0]
        wxindex = xaxis.value2index(event.xdata)
        wyindex = yaxis.value2index(event.ydata)
        if self.picked is True and event.inaxes:
            wxindex = xaxis.value2index(event.xdata)
            wyindex = yaxis.value2index(event.ydata)
            if self.axes_manager.coordinates[0] != wyindex:
                try:
                    self.axes_manager.navigation_axes[0].index = wyindex
                except traits.api.TraitError:
                    # Index out of range, we do nothing
                    pass
                    
            if  self.axes_manager.coordinates[1] != wxindex:
                try:
                    self.axes_manager.navigation_axes[1].index = wxindex
                except traits.api.TraitError:
                    # Index out of range, we do nothing
                    pass

class DraggableHorizontalLine(DraggablePatch):
    def __init__(self, axes_manager):
        DraggablePatch.__init__(self, axes_manager)
        self._2D = False
        # Despise the bug, we use blit for this one because otherwise the
        # it gets really slow
        self.blit = True

    def update_patch_position(self):
        if self.patch is not None:
            self.patch.set_ydata(self.axes_manager.coordinates[0])
            self.draw_patch()

    def set_patch(self):
        ax = self.ax
        self.patch = ax.axhline(
            self.axes_manager.coordinates[0],
            color=self.color,
            picker=5)

    def onmove(self, event):
        'on mouse motion draw the cursor if picked'
        if self.picked is True and event.inaxes:
            try:
                self.axes_manager.navigation_axes[0].value = event.ydata
            except traits.api.TraitError:
                # Index out of range, we do nothing
                pass

class DraggableVerticalLine(DraggablePatch):
    def __init__(self, axes_manager):
        DraggablePatch.__init__(self, axes_manager)
        self._2D = False
        self.blit = True

    def update_patch_position(self):
        if self.patch is not None:
            self.patch.set_xdata(self.axes_manager.coordinates[0])
            self.draw_patch()

    def set_patch(self):
        ax = self.ax
        self.patch = ax.axvline(self.axes_manager.coordinates[0],
                                color=self.color,
                                picker=5)

    def onmove(self, event):
        'on mouse motion draw the cursor if picked'
        if self.picked is True and event.inaxes:
            try:
                self.axes_manager.navigation_axes[0].value = event.xdata
            except traits.api.TraitError:
                # Index out of range, we do nothing
                pass
                
class DraggableLabel(DraggablePatch):
    def __init__(self, axes_manager):
        DraggablePatch.__init__(self, axes_manager)
        self._2D = False
        self.string = ''
        self.y = 0.9
        self.text_color = 'black'
        self.bbox = None
        
    def update_patch_position(self):
        if self.patch is not None:
            self.patch.set_x(self.axes_manager.coordinates[0])
            self.draw_patch()

    def set_patch(self):
        ax = self.ax
        trans = transforms.blended_transform_factory(
                ax.transData, ax.transAxes)
        self.patch = ax.text(
            self.axes_manager.coordinates[0],
            self.y, # Y value in axes coordinates
            self.string,
            color=self.text_color,
            picker=5,
            transform=trans,
            horizontalalignment='right',
            bbox=self.bbox,
            animated=self.blit)
        
                

class Scale_Bar():
    def __init__(self, ax, units, pixel_size=None, color='white',
        position=None, max_size_ratio=0.25, lw=2, lenght=None):
        """Add a scale bar to an image.
        
        Parameteres
        -----------
        ax : matplotlib axes
            The axes where to draw the scale bar.
        units : string
        pixel_size : {None, float}
            If None the axes of the image are supposed to be calibrated.
            Otherwise the pixel size must be specified.
        color : a valid matplotlib color
        position {None, (float, float)}
            If None the position is automatically determined.
        max_size_ratio : float
            The maximum size of the scale bar in respect to the 
            lenght of the x axis
        lw : int
            The line width
        lenght : {None, float}
            If None the lenght is automatically calculated using the 
            max_size_ratio.
        
        """
                     
        self.ax = ax
        self.units = units
        self.pixel_size = pixel_size
        self.xmin, self.xmax = ax.get_xlim()
        self.ymin, self.ymax = ax.get_ylim()
        self.text = None
        self.line = None
        self.tex_bold = False
        if lenght is None:
            self.calculate_size(max_size_ratio=max_size_ratio)
        else:
            self.lenght = lenght
        if position is None:
            self.position = self.calculate_line_position()
        else:
            self.position = position
        self.calculate_text_position()
        self.plot_scale(line_width=lw)
        self.set_color(color)

    def get_units_string(self):
        if self.tex_bold is True:
            if (self.units[0] and self.units[-1]) == '$':
                return r'$\mathbf{%g\,%s}$' % \
            (self.lenght, self.units[1:-1])
            else:
                return r'$\mathbf{%g\,}$\textbf{%s}' % \
            (self.lenght, self.units)
        else:
            return r'$%g\,$%s' % (self.lenght, self.units)
    
    def calculate_line_position(self, pad=0.05):
        return ((1 - pad) * self.xmin + pad * self.xmax,
                (1 - pad) * self.ymin + pad * self.ymax)
    
    def calculate_text_position(self, pad=1/100.):
        ps = self.pixel_size if self.pixel_size is not None else 1
        x1, y1 = self.position
        x2, y2 = x1 + self.lenght / ps, y1
        
        self.text_position = ((x1 + x2) / 2.,
                               y2 + (self.ymax - self.ymin) /ps * pad)
    
    def calculate_size(self, max_size_ratio=0.25):
        ps = self.pixel_size if self.pixel_size is not None else 1
        size = closest_nice_number(ps * (self.xmax - self.xmin) * 
                                       max_size_ratio)
        self.lenght = size
    
    def remove(self):
        if self.line is not None:
            self.ax.lines.remove(self.line)
        if self.text is not None:
            self.ax.texts.remove(self.text)
    
    def plot_scale(self, line_width = 1):
        self.remove()
        ps = self.pixel_size if self.pixel_size is not None else 1
        x1, y1 = self.position
        x2, y2 = x1 + self.lenght / ps, y1
        self.line, = self.ax.plot([x1,x2],[y1,y2],
                                  linestyle='-', lw = line_width)
        self.text = self.ax.text(*self.text_position,
            s=self.get_units_string(),ha='center', size='medium')
        self.ax.set_xlim(self.xmin, self.xmax)
        self.ax.set_ylim(self.ymin, self.ymax)
        self.ax.figure.canvas.draw()
    
    def set_position(self,x,y):
        self.position = x, y
        self.calculate_text_position()
        self.plot_scale(line_width = self.line.get_linewidth())

    def set_color(self, c):
        self.line.set_color(c)
        self.text.set_color(c)
        self.ax.figure.canvas.draw_idle()
    
    def set_lenght(self, lenght):
        color = self.line.get_color()
        self.lenght = lenght
        self.calculate_scale_size()
        self.calculate_text_position()
        self.plot_scale(line_width = self.line.get_linewidth())
        self.set_color(color)
    
    def set_tex_bold(self):
        self.tex_bold = True
        self.text.set_text(self.get_units_string())
        self.ax.figure.canvas.draw_idle()


def in_interval(number, interval):
        if number >= interval[0] and number <= interval[1]:
            return True
        else:
            return False

class ModifiableSpanSelector(matplotlib.widgets.SpanSelector):

    def __init__(self, ax, **kwargs):
        matplotlib.widgets.SpanSelector.__init__(
        self, ax, direction = 'horizontal', useblit = False, **kwargs)
        self.tolerance = 1 # The tolerance in points to pick the rectangle sizes
        self.on_move_cid = None
        self.range = None

    def release(self, event):
        """When the button is realeased, the span stays in the screen and the
        iteractivity machinery passes to modify mode"""
        if self.pressv is None or (self.ignore(event) and not self.buttonDown):
            return
        self.buttonDown = False
        self.update_range()
        self.onselect()
        # We first disconnect the previous signals
        for cid in self.cids:
            self.canvas.mpl_disconnect(cid)

        # And connect to the new ones
        self.cids.append(
        self.canvas.mpl_connect('button_press_event', self.mm_on_press))
        self.cids.append(
        self.canvas.mpl_connect('button_release_event', self.mm_on_release))
        self.cids.append(
        self.canvas.mpl_connect('draw_event', self.update_background))

    def mm_on_press(self, event):
        if (self.ignore(event) and not self.buttonDown): return
        self.buttonDown = True

        # Calculate the point size in data units
        invtrans = self.ax.transData.inverted()
        x_pt = abs((invtrans.transform((1,0)) -
        invtrans.transform((0,0)))[0])

        # Determine the size of the regions for moving and stretching
        rect = self.rect
        self.range = rect.get_x(), rect.get_x() + rect.get_width()
        left_region = self.range[0] - x_pt, self.range[0] + x_pt
        right_region = self.range[1] - x_pt, self.range[1] + x_pt
        middle_region = self.range[0] + x_pt, self.range[1] - x_pt

        if in_interval(event.xdata, left_region) is True:
            self.on_move_cid = \
            self.canvas.mpl_connect('motion_notify_event',
                                    self.move_left)
        elif in_interval(event.xdata, right_region):
            self.on_move_cid = \
            self.canvas.mpl_connect('motion_notify_event',
                                    self.move_right)
        elif in_interval(event.xdata, middle_region):
            self.pressv = event.xdata
            self.on_move_cid = \
            self.canvas.mpl_connect('motion_notify_event',
                                    self.move_rect)
        else:
            return
    def update_range(self):
        self.range = (self.rect.get_x(),
            self.rect.get_x() + self.rect.get_width())
    def move_left(self, event):
        if self.buttonDown is False or self.ignore(event): return
        width_increment = self.range[0] - event.xdata
        self.rect.set_x(event.xdata)
        self.rect.set_width(self.rect.get_width() + width_increment)
        self.update_range()
        if self.onmove_callback is not None:
            self.onmove_callback(*self.range)
        self.update()

    def move_right(self, event):
        if self.buttonDown is False or self.ignore(event): return
        width_increment = \
        event.xdata - self.range[1]
        self.rect.set_width(self.rect.get_width() + width_increment)
        self.update_range()
        if self.onmove_callback is not None:
            self.onmove_callback(*self.range)
        self.update()

    def move_rect(self, event):
        if self.buttonDown is False or self.ignore(event): return
        x_increment = event.xdata - self.pressv
        self.rect.set_x(self.rect.get_x() + x_increment)
        self.update_range()
        self.pressv = event.xdata
        if self.onmove_callback is not None:
            self.onmove_callback(*self.range)
        self.update()

    def mm_on_release(self, event):
        if self.buttonDown is False or self.ignore(event): return
        self.buttonDown = False
        self.canvas.mpl_disconnect(self.on_move_cid)
        self.on_move_cid = None

    def turn_off(self):
        for cid in self.cids:
            self.canvas.mpl_disconnect(cid)
        if self.on_move_cid is not None:
            self.canvas.mpl_disconnect(cid)
        self.ax.patches.remove(self.rect)
        self.ax.figure.canvas.draw()<|MERGE_RESOLUTION|>--- conflicted
+++ resolved
@@ -27,19 +27,8 @@
 
 from utils import on_figure_window_close
 from hyperspy.misc.utils import closest_nice_number
-<<<<<<< HEAD
-
-=======
 from hyperspy.drawing.utils import does_figure_object_exists
 
-#if self.blit is True:
-#                self.patch.set_animated(True)
-#                canvas = self.ax.figure.canvas
-#                canvas.draw()
-#                self.background = canvas.copy_from_bbox(self.ax.bbox)
-#                self.ax.draw_artist(self.patch)
-#                self.ax.figure.canvas.blit()
->>>>>>> 959f1d8f
 class DraggablePatch(object):
     """
     """
