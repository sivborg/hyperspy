--- conflicted
+++ resolved
@@ -562,7 +562,6 @@
         np.testing.assert_allclose(imf._vmin, _vmin)
         np.testing.assert_allclose(imf._vmax, _vmax)
 
-<<<<<<< HEAD
 @pytest.mark.parametrize("axes_decor", ['all', 'off'])
 @pytest.mark.parametrize("label", ['auto', ['b','g']])
 @pytest.mark.parametrize("colors", ['auto', ['b','g']])
@@ -578,7 +577,7 @@
                              alphas=alphas, pixel_size_factor=10)
 
     return ax[0].figure
-=======
+
 
 def test_plot_scale_different_sign():
     N = 10
@@ -589,5 +588,4 @@
 
     s2.plot()
     assert s2._plot.signal_plot.pixel_units is not None
-    assert s2._plot.signal_plot.scalebar is True
->>>>>>> e35f1492
+    assert s2._plot.signal_plot.scalebar is True