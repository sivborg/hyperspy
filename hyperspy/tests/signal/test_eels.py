--- conflicted
+++ resolved
@@ -43,62 +43,42 @@
         gauss2.centre.value = 5
         s.data[:] = (gauss.function(energy_axis.axis) +
                      gauss2.function(energy_axis.axis))
-        self.spectrum = s
+        self.signal = s
 
     def test_min_in_window_with_smoothing(self):
-        s = self.spectrum
+        s = self.signal
         thr = s.estimate_elastic_scattering_threshold(
             window=5,
             window_length=5,
             tol=0.00001,
         )
-<<<<<<< HEAD
-        nt.assert_true(np.allclose(thr.data, 2.5))
-=======
         np.testing.assert_allclose(thr.data, 2.5, atol=10e-3)
->>>>>>> 9fe04d03
 
     def test_min_in_window_without_smoothing_single_spectrum(self):
-        s = self.spectrum.inav[0, 0]
+        s = self.signal.inav[0, 0]
         thr = s.estimate_elastic_scattering_threshold(
             window=5,
             window_length=0,
             tol=0.001,
         )
-<<<<<<< HEAD
-        nt.assert_true(np.allclose(thr.data, 2.49))
-=======
         np.testing.assert_allclose(thr.data, 2.49, atol=10e-3)
->>>>>>> 9fe04d03
 
     def test_min_in_window_without_smoothing(self):
-        s = self.spectrum
+        s = self.signal
         thr = s.estimate_elastic_scattering_threshold(
             window=5,
             window_length=0,
             tol=0.001,
         )
-<<<<<<< HEAD
-        nt.assert_true(np.allclose(thr.data, 2.49))
-=======
         np.testing.assert_allclose(thr.data, 2.49, atol=10e-3)
->>>>>>> 9fe04d03
 
     def test_min_not_in_window(self):
         # If I use a much lower window, this is the value that has to be
         # returned as threshold.
-<<<<<<< HEAD
-        s = self.spectrum
-        with assert_warns("No inflexion point could be found in some "
-                          "positions that have been marked with nans."):
-            data = s.estimate_elastic_scattering_threshold(
-                window=1.5, tol=0.001).data
-=======
         s = self.signal
         data = s.estimate_elastic_scattering_threshold(window=1.5,
                                                        tol=0.001,
                                                        ).data
->>>>>>> 9fe04d03
         nt.assert_true(np.all(np.isnan(data)))
 
 
@@ -112,21 +92,11 @@
 
     def test_estimate_zero_loss_peak_centre(self):
         s = self.spectrum
-<<<<<<< HEAD
-        nt.assert_true(
-            np.allclose(
-                s.estimate_zero_loss_peak_centre().data,
-                np.arange(
-                    100,
-                    101,
-                    0.1)))
-=======
         np.testing.assert_allclose(
             s.estimate_zero_loss_peak_centre().data,
             np.arange(100,
                       101,
                       0.1))
->>>>>>> 9fe04d03
 
 
 class TestAlignZLP:
@@ -154,13 +124,8 @@
             print_stats=False,
             show_progressbar=None)
         zlpc = s.estimate_zero_loss_peak_centre()
-<<<<<<< HEAD
-        nt.assert_true(np.allclose(zlpc.data.mean(), 0))
-        nt.assert_true(np.allclose(zlpc.data.std(), 0))
-=======
         np.testing.assert_allclose(zlpc.data.mean(), 0)
         np.testing.assert_allclose(zlpc.data.std(), 0)
->>>>>>> 9fe04d03
 
     def test_align_zero_loss_peak_calibrate_false(self):
         s = self.spectrum
@@ -169,11 +134,7 @@
             print_stats=False,
             show_progressbar=None)
         zlpc = s.estimate_zero_loss_peak_centre()
-<<<<<<< HEAD
-        nt.assert_true(np.allclose(zlpc.data.std(), 0))
-=======
         np.testing.assert_allclose(zlpc.data.std(), 0, atol=10e-3)
->>>>>>> 9fe04d03
 
     def test_also_aligns(self):
         s = self.spectrum
@@ -185,10 +146,9 @@
         zlpc = s2.estimate_zero_loss_peak_centre()
         nt.assert_equal(zlpc.data.mean(), 0)
         nt.assert_equal(zlpc.data.std(), 0)
-<<<<<<< HEAD
 
     def test_align_zero_loss_peak_with_spike_signal_range(self):
-        s = self.spectrum
+        s = self.signal
         spike = np.zeros((10, 100))
         spike_amplitude = 20
         spike[:, 75] = spike_amplitude
@@ -200,8 +160,6 @@
         # the peak is split between two different channels. So 8 is the
         # maximum value for the aligned spectrum
         nt.assert_true(np.allclose(zlp_max, 8))
-=======
->>>>>>> 9fe04d03
 
 
 class TestPowerLawExtrapolation:
@@ -216,19 +174,11 @@
     def test_unbinned(self):
         sc = self.s.isig[:300]
         s = sc.power_law_extrapolation(extrapolation_size=100)
-<<<<<<< HEAD
-        nt.assert_true(np.allclose(s.data, self.s.data))
-=======
         np.testing.assert_allclose(s.data, self.s.data, atol=10e-3)
->>>>>>> 9fe04d03
 
     def test_binned(self):
         self.s.data *= self.s.axes_manager[-1].scale
         self.s.metadata.Signal.binned = True
         sc = self.s.isig[:300]
         s = sc.power_law_extrapolation(extrapolation_size=100)
-<<<<<<< HEAD
-        nt.assert_true(np.allclose(s.data, self.s.data))
-=======
-        np.testing.assert_allclose(s.data, self.s.data, atol=10e-3)
->>>>>>> 9fe04d03
+        np.testing.assert_allclose(s.data, self.s.data, atol=10e-3)