--- conflicted
+++ resolved
@@ -11,21 +11,12 @@
     def setUp(self):
         self.s = Signal(np.arange(2))
 
-<<<<<<< HEAD
-    @raises(DataDimensionError)
+    @nt.raises(DataDimensionError)
     def test_as_signal2D(self):
         assert_true((self.s.data == self.s.as_signal2D((0, 1)).data).all())
 
     def test_as_signal1D(self):
         assert_true((self.s.data == self.s.as_signal1D(0).data).all())
-=======
-    @nt.raises(DataDimensionError)
-    def test_as_image(self):
-        self.s.as_image((0, 1))
-
-    def test_as_spectrum(self):
-        np.testing.assert_array_equal(self.s.data, self.s.as_spectrum(0).data)
->>>>>>> 6f22296e
 
     def test_set_EELS(self):
         s = self.s.as_signal1D(0)
@@ -39,56 +30,30 @@
     def setUp(self):
         self.s = Signal(np.random.random((2, 3)))
 
-<<<<<<< HEAD
     def test_as_signal2D_T(self):
-        assert_true(
-            self.s.data.T.shape == self.s.as_signal2D((0, 1)).data.shape)
-
-    def test_as_signal2D(self):
-        assert_true(
-            self.s.data.shape == self.s.as_signal2D((1, 0)).data.shape)
-
-    def test_as_signal1D_T(self):
-        assert_true(
-            self.s.data.T.shape == self.s.as_signal1D(0).data.shape)
-
-    def test_as_signal1D(self):
-        assert_true(
-            self.s.data.shape == self.s.as_signal1D(1).data.shape)
-=======
-    def test_as_image_T(self):
         nt.assert_equal(
             self.s.data.T.shape, self.s.as_image((0, 1)).data.shape)
 
-    def test_as_image(self):
+    def test_as_signal2D(self):
         nt.assert_equal(
             self.s.data.shape, self.s.as_image((1, 0)).data.shape)
 
-    def test_as_spectrum_T(self):
+    def test_as_signal1D_T(self):
         nt.assert_equal(
             self.s.data.T.shape, self.s.as_spectrum(0).data.shape)
 
-    def test_as_spectrum(self):
+    def test_as_signal1D(self):
         nt.assert_equal(
             self.s.data.shape, self.s.as_spectrum(1).data.shape)
->>>>>>> 6f22296e
 
     def test_s2EELS2im2s(self):
         s = self.s.as_signal1D(0)
         s.set_signal_type("EELS")
-<<<<<<< HEAD
         im = s.as_signal2D((1, 0))
-        assert_equal(im.metadata.Signal.signal_type, "EELS")
+        nt.assert_equal(im.metadata.Signal.signal_type, "EELS")
         s = im.as_signal1D(0)
-        assert_equal(s.metadata.Signal.signal_type, "EELS")
-        assert_true(isinstance(s, signals.EELSSpectrum))
-=======
-        im = s.as_image((1, 0))
-        nt.assert_equal(im.metadata.Signal.signal_type, "EELS")
-        s = im.as_spectrum(0)
         nt.assert_equal(s.metadata.Signal.signal_type, "EELS")
         nt.assert_is_instance(s, signals.EELSSpectrum)
->>>>>>> 6f22296e
 
 
 class Test3d:
@@ -96,81 +61,41 @@
     def setUp(self):
         self.s = Signal(np.random.random((2, 3, 4)))
 
-<<<<<<< HEAD
     def test_as_signal2D_contigous(self):
-        assert_true(self.s.as_signal2D((0, 1)).data.flags['C_CONTIGUOUS'])
+        nt.assert_true(self.s.as_image((0, 1)).data.flags['C_CONTIGUOUS'])
 
     def test_as_signal2D_1(self):
-        assert_equal(
-            self.s.as_signal2D((0, 1)).data.shape, (4, 2, 3))
+        nt.assert_equal(
+            self.s.as_image((0, 1)).data.shape, (4, 2, 3))
 
     def test_as_signal2D_2(self):
-        assert_equal(
+        nt.assert_equal(
             self.s.as_signal2D((1, 0)).data.shape, (4, 3, 2))
 
     def test_as_signal2D_3(self):
-        assert_equal(
+        nt.assert_equal(
             self.s.as_signal2D((1, 2)).data.shape, (3, 4, 2))
 
     def test_as_signal1D_contigous(self):
-        assert_true(self.s.as_signal1D(0).data.flags['C_CONTIGUOUS'])
+        nt.assert_true(self.s.as_signal1D(0).data.flags['C_CONTIGUOUS'])
 
     def test_as_signal1D_0(self):
-        assert_equal(
+        nt.assert_equal(
             self.s.as_signal1D(0).data.shape, (2, 4, 3))
 
     def test_as_signal1D_1(self):
-        assert_equal(
+        nt.assert_equal(
             self.s.as_signal1D(1).data.shape, (3, 4, 2))
 
     def test_as_signal1D_2(self):
-        assert_equal(
+        nt.assert_equal(
             self.s.as_signal1D(1).data.shape, (3, 4, 2))
 
     def test_as_signal1D_3(self):
-        assert_equal(
+        nt.assert_equal(
             self.s.as_signal1D(2).data.shape, (2, 3, 4))
-=======
-    def test_as_image_contigous(self):
-        nt.assert_true(self.s.as_image((0, 1)).data.flags['C_CONTIGUOUS'])
-
-    def test_as_image_1(self):
-        nt.assert_equal(
-            self.s.as_image((0, 1)).data.shape, (4, 2, 3))
-
-    def test_as_image_2(self):
-        nt.assert_equal(
-            self.s.as_image((1, 0)).data.shape, (4, 3, 2))
-
-    def test_as_image_3(self):
-        nt.assert_equal(
-            self.s.as_image((1, 2)).data.shape, (3, 4, 2))
-
-    def test_as_spectrum_contigous(self):
-        nt.assert_true(self.s.as_spectrum(0).data.flags['C_CONTIGUOUS'])
-
-    def test_as_spectrum_0(self):
-        nt.assert_equal(
-            self.s.as_spectrum(0).data.shape, (2, 4, 3))
-
-    def test_as_spectrum_1(self):
-        nt.assert_equal(
-            self.s.as_spectrum(1).data.shape, (3, 4, 2))
-
-    def test_as_spectrum_2(self):
-        nt.assert_equal(
-            self.s.as_spectrum(1).data.shape, (3, 4, 2))
-
-    def test_as_spectrum_3(self):
-        nt.assert_equal(
-            self.s.as_spectrum(2).data.shape, (2, 3, 4))
->>>>>>> 6f22296e
 
     def test_remove_axis(self):
         im = self.s.as_signal2D((-2, -1))
         im._remove_axis(-1)
-<<<<<<< HEAD
-        assert_true(isinstance(im, signals.Signal1D))
-=======
-        nt.assert_is_instance(im, signals.Spectrum)
->>>>>>> 6f22296e
+        nt.assert_is_instance(im, signals.Signal1D)