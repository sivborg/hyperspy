--- conflicted
+++ resolved
@@ -36,17 +36,10 @@
 hs.preferences.Plot.cmap_navigator = 'viridis'
 hs.preferences.Plot.cmap_signal = 'viridis'
 
-<<<<<<< HEAD
-# make sure the GUIs are enabled, so there are called 
-hs.preferences.GUIs.enable_ipywidgets_gui = True
-hs.preferences.GUIs.enable_traitsui_gui = True
-
-=======
 def pytest_configure(config):
     config.addinivalue_line(
         "markers", "parallel: a test that is itself parallel and should be run serially."
     )
->>>>>>> 719cea23
 
 @pytest.fixture(autouse=True)
 def add_np(doctest_namespace):
