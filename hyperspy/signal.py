# -*- coding: utf-8 -*-
# Copyright 2007-2011 The Hyperspy developers
#
# This file is part of  Hyperspy.
#
#  Hyperspy is free software: you can redistribute it and/or modify
# it under the terms of the GNU General Public License as published by
# the Free Software Foundation, either version 3 of the License, or
# (at your option) any later version.
#
#  Hyperspy is distributed in the hope that it will be useful,
# but WITHOUT ANY WARRANTY; without even the implied warranty of
# MERCHANTABILITY or FITNESS FOR A PARTICULAR PURPOSE.  See the
# GNU General Public License for more details.
#
# You should have received a copy of the GNU General Public License
# along with  Hyperspy.  If not, see <http://www.gnu.org/licenses/>.

import copy
import os.path

import numpy as np
from matplotlib import pyplot as plt
import traits.api as t
import traitsui.api as tui

from hyperspy import messages
from hyperspy.axes import AxesManager
from hyperspy import io
from hyperspy.drawing import mpl_hie, mpl_hse
from hyperspy.misc import utils
from hyperspy.learn.mva import MVA, LearningResults
from hyperspy.misc.utils import DictionaryBrowser
from hyperspy.drawing import signal as sigdraw
from hyperspy.decorators import auto_replot
from hyperspy.defaults_parser import preferences
from hyperspy.misc.utils import ensure_directory


class Signal(t.HasTraits, MVA):
    data = t.Any()
    axes_manager = t.Instance(AxesManager)
    original_parameters = t.Instance(DictionaryBrowser)
    mapped_parameters = t.Instance(DictionaryBrowser)
    tmp_parameters = t.Instance(DictionaryBrowser)
    _default_record_by = 'image'

    def __init__(self, file_data_dict=None, *args, **kw):
        """All data interaction is made through this class or its subclasses


        Parameters:
        -----------
        dictionary : dictionary
           see load_dictionary for the format
        """
        super(Signal, self).__init__()
        self.mapped_parameters = DictionaryBrowser()
        self.original_parameters = DictionaryBrowser()
        self.tmp_parameters = DictionaryBrowser()
        self.learning_results=LearningResults()
        self.peak_learning_results=LearningResults()
        if file_data_dict is not None:
            self.load_dictionary(file_data_dict)
        self._plot = None
        self._shape_before_unfolding = None
        self._axes_manager_before_unfolding = None
        self.auto_replot = True
        self.variance = None
        self.navigation_indexer = SpecialSlicers(self, True)
        self.signal_indexer = SpecialSlicers(self, False)

    def __repr__(self):
        string = '<'
        string += self.__class__.__name__
        string+=", title: %s" % self.mapped_parameters.title
        string += ", dimensions: %s" % (str(self.data.shape))
        string += '>'

        return string

    def __getitem__(self, slices, isNavigation=None, XYZ_ordering=True):
        try:
            len(slices)
        except TypeError:
            slices = (slices,)
        _orig_slices = slices

        has_nav = True if isNavigation is None else isNavigation
        has_signal = True if isNavigation is None else not isNavigation
        
        # Create a deepcopy of self that contains a view of self.data
        data = self.data
        self.data = None
        _signal = self.deepcopy()
        self.data = data
        _signal.data = data
        del data

        nav_indices =  [el.index_in_array for el in
                    _signal.axes_manager.navigation_axes]
        signal_indices =  [el.index_in_array for el in
                    _signal.axes_manager.signal_axes]

        if XYZ_ordering:
            nav_idx = nav_indices[::-1]
            signal_idx = signal_indices[::-1]
        else:
            nav_idx = nav_indices
            signal_idx = signal_indices

        index = nav_idx + signal_idx

        if not has_signal:
            idx =  nav_idx
        elif not has_nav:
            idx =  signal_idx
        else:
            idx =  index
            
        # Add support for Ellipsis
        if Ellipsis in _orig_slices:
            _orig_slices = list(_orig_slices)
            # Expand the first Ellipsis
            ellipsis_index = _orig_slices.index(Ellipsis)
            _orig_slices.remove(Ellipsis)
            _orig_slices = (_orig_slices[:ellipsis_index] +
                [slice(None),] * max(0, len(idx) - len(_orig_slices)) +
                _orig_slices[ellipsis_index:]) 
            # Replace all the following Ellipses by :
            while Ellipsis in _orig_slices:
                _orig_slices[_orig_slices.index(Ellipsis)] = slice(None)
            _orig_slices = tuple(_orig_slices)
            
        if len(_orig_slices) > len(idx):
            raise IndexError("invalid index")
    
        slices = np.array([slice(None,)] * 
                           len(_signal.axes_manager.axes))
            
        slices[idx] = _orig_slices + (slice(None),) * max(
                            0, len(idx) - len(_orig_slices))
        
        array_slices = []
        for slice_, axis in zip(slices,_signal.axes_manager.axes):
            if (isinstance(slice_, slice) or 
                len(_signal.axes_manager.axes) < 2):
                array_slices.append(axis._slice_me(slice_))
            else:
                if isinstance(slice_, float):
                    slice_ = axis.value2index(slice_)
                array_slices.append(slice_)
                _signal.axes_manager.remove(axis)
        
        _signal.data = _signal.data[array_slices]
        _signal.get_dimensions_from_data()

        return _signal
        
    
    def _binary_operator_ruler(self, other, op_name):
        exception_message = (
            "Invalid dimensions for this operation")
        if isinstance(other, Signal):
            if other.data.shape != self.data.shape:
                # Are they aligned?
                are_aligned = utils.are_aligned(self.data.shape,
                                       other.data.shape)
                if are_aligned is True:
                    sdata, odata = utils.homogenize_ndim(self.data,
                                                     other.data)
                else:
                    # Let's align them if possible
                    sig_and_nav = [s for s in [self, other] if
                        s.axes_manager.signal_size > 1 and 
                        s.axes_manager.navigation_size > 1]
                        
                    sig = [s for s in [self, other] if
                        s.axes_manager.signal_size > 1 and 
                        s.axes_manager.navigation_size == 0]
                        
                    nav = [s for s in [self, other] if
                        s.axes_manager.signal_size == 0 and 
                        s.axes_manager.navigation_size > 1]
                    if sig_and_nav and sig:
                        self = sig_and_nav[0]
                        other = sig[0]
                        if (self.axes_manager.signal_shape == 
                                    other.axes_manager.signal_shape):
                            sdata = self.data
                            other_new_shape = [
                                axis.size if axis.navigate is False
                                else 1
                                for axis in self.axes_manager.axes]
                            odata = other.data.reshape(
                                other_new_shape)
                        elif (self.axes_manager.navigation_shape == 
                                other.axes_manager.signal_shape):
                            sdata = self.data
                            other_new_shape = [
                                axis.size if axis.navigate is True
                                else 1
                                for axis in self.axes_manager.axes]
                            odata = other.data.reshape(
                                other_new_shape)
                        else:
                            raise ValueError(exception_message)
                    elif len(sig) == 2:
                        sdata = self.data.reshape(
                            (1,) * other.axes_manager.signal_dimension
                            + self.data.shape)
                        odata = other.data.reshape(
                            other.data.shape + 
                            (1,) * self.axes_manager.signal_dimension)
                    else:
                        raise ValueError(exception_message)
                        

                # The data are now aligned but the shapes are not the 
                # same and therefore we have to calculate the resulting
                # axes
                ref_axes = self if (
                    len(self.axes_manager.axes) > 
                    len(other.axes_manager.axes)) else other
                
                new_axes = []
                for i, (ssize, osize) in enumerate(
                                    zip(sdata.shape, odata.shape)):
                    if ssize > osize:
                        if are_aligned or len(sig) != 2:
                            new_axes.append(
                                self.axes_manager.axes[i].copy())
                        else:
                            new_axes.append(self.axes_manager.axes[
                                i - other.axes_manager.signal_dimension
                                ].copy())
                        
                    elif ssize < osize:
                        new_axes.append(
                            other.axes_manager.axes[i].copy())
                        
                    else:
                        new_axes.append(
                            ref_axes.axes_manager.axes[i].copy())
                
            else:
                sdata = self.data
                odata = other.data
                new_axes = [axis.copy()
                            for axis in self.axes_manager.axes]            
            exec("result = sdata.%s(odata)" % op_name)
            new_signal = self.get_deepcopy_with_new_data(result)
            new_signal.axes_manager.axes = new_axes
            new_signal.axes_manager._set_axes_index_in_array_from_position()
            new_signal.axes_manager.set_signal_dimension(
                self.axes_manager.signal_dimension)
            return new_signal
        else:
            exec("result = self.data.%s(other)" %  op_name)
            return self.get_deepcopy_with_new_data(result)
        
    def _unary_operator_ruler(self, op_name):
        exec("result = self.data.%s()" % op_name)
        return self.get_deepcopy_with_new_data(result)
            
    def get_deepcopy_with_new_data(self, data=None):
        """Returns a deepcopy of itself replacing the data.
        
        This method has the advantage over deepcopy that it does not
        copy the data what can save precious memory
        
        Paramters
        ---------
        data : {None | np.array}
        
        Returns
        -------
        ns : Signal
        
        """
        old_data = self.data
        self.data = None
        ns = self.deepcopy()
        ns.data = data
        self.data = old_data
        return ns
            
    def print_summary(self):
        string = "\n\tTitle: "
        string += self.mapped_parameters.title.decode('utf8')
        if hasattr(self.mapped_parameters,'signal_type'):
            string += "\n\tSignal type: "
            string += self.mapped_parameters.signal_type
        string += "\n\tData dimensions: "
        string += str(self.data.shape)
        if hasattr(self.mapped_parameters, 'record_by'):
            string += "\n\tData representation: "
            string += self.mapped_parameters.record_by
            string += "\n\tData type: "
            string += str(self.data.dtype)
        print string

    def load_dictionary(self, file_data_dict):
        """Parameters:
        -----------
        file_data_dict : dictionary
            A dictionary containing at least a 'data' keyword with an array of
            arbitrary dimensions. Additionally the dictionary can contain the
            following keys:
                axes: a dictionary that defines the axes (see the
                    AxesManager class)
                attributes: a dictionary which keywords are stored as
                    attributes of the signal class
                mapped_parameters: a dictionary containing a set of parameters
                    that will be stored as attributes of a Parameters class.
                    For some subclasses some particular parameters might be
                    mandatory.
                original_parameters: a dictionary that will be accesible in the
                    original_parameters attribute of the signal class and that
                    typically contains all the parameters that has been
                    imported from the original data file.

        """
        self.data = file_data_dict['data']
        if 'axes' not in file_data_dict:
            file_data_dict['axes'] = self._get_undefined_axes_list()
        self.axes_manager = AxesManager(
            file_data_dict['axes'])
        if not 'mapped_parameters' in file_data_dict:
            file_data_dict['mapped_parameters'] = {}
        if not 'original_parameters' in file_data_dict:
            file_data_dict['original_parameters'] = {}
        if 'attributes' in file_data_dict:
            for key, value in file_data_dict['attributes'].iteritems():
                if hasattr(self,key):
                    if isinstance(value,dict):
                        for k,v in value.iteritems():
                            eval('self.%s.__setattr__(k,v)'%key)
                    else:
                        self.__setattr__(key, value)
        self.original_parameters._load_dictionary(
            file_data_dict['original_parameters'])
        self.mapped_parameters._load_dictionary(
            file_data_dict['mapped_parameters'])
        if not hasattr(self.mapped_parameters,'title'):
            self.mapped_parameters.title = ''
        if not hasattr(self.mapped_parameters,'record_by'):
            self.mapped_parameters.record_by = self._default_record_by
                
    def squeeze(self):
        """Remove single-dimensional entries from the shape of an array 
        and the axes.
        
        """
        for axis in self.axes_manager.axes:
            if axis.size == 1:
                self.axes_manager.remove(axis)
        self.data = self.data.squeeze()

    def _get_signal_dict(self):
        dic = {}
        dic['data'] = self.data.copy()
        dic['axes'] = self.axes_manager._get_axes_dicts()
        dic['mapped_parameters'] = \
        self.mapped_parameters.as_dictionary()
        dic['original_parameters'] = \
        self.original_parameters.as_dictionary()
        if hasattr(self,'learning_results'):
            dic['learning_results'] = self.learning_results.__dict__
        return dic

    def _get_undefined_axes_list(self):
        axes = []
        for i in xrange(len(self.data.shape)):
            axes.append({
                        'name': 'axis%i' % i,
                        'scale': 1.,
                        'offset': 0.,
                        'size': int(self.data.shape[i]),
                        'units': 'undefined',
                        'index_in_array': i, })
        return axes

    def __call__(self, axes_manager=None):
        if axes_manager is None:
            axes_manager = self.axes_manager
        return self.data.__getitem__(axes_manager._getitem_tuple)

    def _get_hse_1D_explorer(self, *args, **kwargs):
        islice = self.axes_manager.signal_axes[0].index_in_array
        inslice = self.axes_manager.navigation_axes[0].index_in_array
        if islice > inslice:
            return self.data.squeeze()
        else:
            return self.data.squeeze().T

    def _get_hse_2D_explorer(self, *args, **kwargs):
        slices = [0,] * len(self.axes_manager.axes)
        for i, axis in enumerate(
                            self.axes_manager.navigation_axes[::-1]):
            if i < 2:
                slices[axis.index_in_array] = slice(None, None, None)
            else:
                slices[axis.index_in_array] = slice(
                                        axis.index, axis.index+1,None)
        isignal = self.axes_manager.signal_axes[0].index_in_array
        slices[isignal] = slice(None, None, None)
        data = np.nan_to_num(self.data.__getitem__(slices)
                             ).sum(isignal).squeeze()
        return data

    def _get_hie_explorer(self, *args, **kwargs):
        slices = [0,] * len(self.axes_manager.axes)
        for i, axis in enumerate(
                            self.axes_manager.navigation_axes[::-1]):
            if i < 2:
                slices[axis.index_in_array] = slice(None, None, None)
            else:
                slices[axis.index_in_array] = slice(
                                        axis.index, axis.index+1,None)
        isignal = [axis.index_in_array for axis in
                   self.axes_manager.signal_axes]
        isignal.sort()
        slices[isignal[0]] = slice(None, None, None)
        slices[isignal[1]] = slice(None, None, None)
        data = np.nan_to_num(self.data.__getitem__(slices)
                             ).sum(isignal[1]).sum(isignal[0]).squeeze()
        return data

    def _get_explorer(self, *args, **kwargs):
        nav_dim = self.axes_manager.navigation_dimension
        if self.axes_manager.signal_dimension == 1:
            if nav_dim == 1:
                return self._get_hse_1D_explorer(*args, **kwargs)
            elif nav_dim >= 2:
                return self._get_hse_2D_explorer(*args, **kwargs)

        if self.axes_manager.signal_dimension == 2:
            if nav_dim >= 1:
                return self._get_hie_explorer(*args, **kwargs)
            else:
                return None
        else:
            return None

    def plot(self, axes_manager=None, navigator=None):
        """Plot hyperimage and hyperspectrum
        
        Parameters
        ----------------
        axes_manager : {None | axes_manager}
            If None the axes_manager of the object is used.
        
        navigator : {None | Signal}
            If None the navigator image/spectrum is the current signal 
            summed over the signal axes. Alternatively a Signal whose 
            signal_shape is equal to the navigation_shape of the 
            current Signal can be provided.
            
        """
        if self._plot is not None:
                try:
                    self._plot.close()
                except:
                    # If it was already closed it will raise an exception,
                    # but we want to carry on...
                    pass

        if axes_manager is None:
            axes_manager = self.axes_manager

        if axes_manager.signal_dimension == 1:
            # Hyperspectrum
            self._plot = mpl_hse.MPL_HyperSpectrum_Explorer()
            
        elif axes_manager.signal_dimension == 2:
            self._plot = mpl_hie.MPL_HyperImage_Explorer()
        else:
            raise ValueError('Plotting is not supported for this view')
        
        self._plot.axes_manager = axes_manager
        self._plot.signal_data_function = self.__call__
        if self.mapped_parameters.title:
            self._plot.signal_title = self.mapped_parameters.title
        elif self.tmp_parameters.has_item('filename'):
            self._plot.signal_title = self.tmp_parameters.filename            
    
        def get_explorer_wrapper(*args, **kwargs):
            return navigator.data
            
        # Navigator properties
        if self.axes_manager.navigation_axes:
<<<<<<< HEAD
            if navigator is not None and\
            self.axes_manager.navigation_shape== navigator.axes_manager.signal_shape:
                self._plot.navigator_data_function = get_explorer_wrapper
=======
            if navigator is not None:
                if self.axes_manager.navigation_shape == navigator.axes_manager.signal_shape:
                    self._plot.navigator_data_function = get_explorer_wrapper
                else:
                    print("The given navigator and the current signal have incompatible shape.")
                    self._plot.navigator_data_function = self._get_explorer
>>>>>>> 58e9221c
            else:
                self._plot.navigator_data_function = self._get_explorer
                
        self._plot.plot()
            

    def plot_residual(self, axes_manager=None):
        """Plot the residual between original data and reconstructed data

        Requires you to have already run PCA or ICA, and to reconstruct data
        using either the get_decomposition_model or get_bss_model methods.
        """

        if hasattr(self, 'residual'):
            self.residual.plot(axes_manager)
        else:
            print "Object does not have any residual information.  Is it a \
reconstruction created using either get_decomposition_model or get_bss_model methods?"

    def save(self, filename=None, overwrite=None, extension=None,
             **kwds):
        """Saves the signal in the specified format.

        The function gets the format from the extension. You can use:
            - hdf5 for HDF5
            - rpl for Ripple (usefult to export to Digital Micrograph)
            - msa for EMSA/MSA single spectrum saving.
            - Many image formats such as png, tiff, jpeg...

        If no extension is provided the default file format as defined in the
        `preferences` is used.
        Please note that not all the formats supports saving datasets of
        arbitrary dimensions, e.g. msa only suports 1D data.
        
        Each format accepts a different set of parameters. For details 
        see the specific format documentation.

        Parameters
        ----------
        filename : str or None
            If None and tmp_parameters.filename and 
            tmp_paramters.folder are defined, the
            filename and extension will be taken from them.
        overwrite : None, bool
            If None, if the file exists it will query the user. If 
            True(False) it (does not) overwrites the file if it exists.
        extension : str
            The extension of the file that defines the file format, 
            e.g. 'rpl'. It overwrite the extension given in filename
            if any.
            
        """
        if filename is None:
            if (self.tmp_parameters.has_item('filename') and 
                self.tmp_parameters.has_item('folder')):
                filename = os.path.join(
                    self.tmp_parameters.folder,
                    self.tmp_parameters.filename + '.' +
                    self.tmp_parameters.extension)
            elif self.mapped_parameters.has_item('original_filename'):
                filename = self.mapped_parameters.original_filename
            else:
                raise ValueError('File name not defined')
        if extension is not None:
            basename, ext = os.path.splitext(filename)
            filename = basename + '.' + extension
        io.save(filename, self, overwrite=overwrite, **kwds)

    def _replot(self):
        if self._plot is not None:
            if self._plot.is_active() is True:
                self.plot()

    @auto_replot
    def get_dimensions_from_data(self):
        """Get the dimension parameters from the data_cube. Useful when the
        data_cube was externally modified, or when the SI was not loaded from
        a file
        """
        dc = self.data
        for axis in self.axes_manager.axes:
            axis.size = int(dc.shape[axis.index_in_array])

    def crop_in_pixels(self, axis, i1=None, i2=None, copy=True):
        """Crops the data in a given axis. The range is given in pixels
        axis : int
        i1 : int
            Start index
        i2 : int
            End index
        copy : bool
            If True makes a copy of the data, otherwise the cropping
            performs just a view.

        See also:
        ---------
        crop_in_units
        
        """
        axis = self.axes_manager._get_positive_index(axis)
        if i1 is not None:
            new_offset = self.axes_manager.axes[axis].axis[i1]
        # We take a copy to guarantee the continuity of the data
        self.data = self.data[
        (slice(None),)*axis + (slice(i1, i2), Ellipsis)].copy()

        if i1 is not None:
            self.axes_manager.axes[axis].offset = new_offset
        self.get_dimensions_from_data()
        self.squeeze()

    def crop_in_units(self, axis, x1=None, x2=None, copy=True):
        """Crops the data in a given axis. The range is given in the units of
        the axis

        axis : int
        i1 : float
            Start value
        i2 : float
            End value
        copy : bool
            If True makes a copy of the data, otherwise the cropping
            performs just a view.

        See also:
        ---------
        crop_in_pixels

        """
        i1 = self.axes_manager.axes[axis].value2index(x1)
        i2 = self.axes_manager.axes[axis].value2index(x2)
        self.crop_in_pixels(axis, i1, i2,copy=copy)

    @auto_replot
    def roll_xy(self, n_x, n_y = 1):
        """Roll over the x axis n_x positions and n_y positions the former rows

        This method has the purpose of "fixing" a bug in the acquisition of the
        Orsay's microscopes and probably it does not have general interest

        Parameters
        ----------
        n_x : int
        n_y : int

        Note: Useful to correct the SI column storing bug in Marcel's
        acquisition routines.
        """
        self.data = np.roll(self.data, n_x, 0)
        self.data[:n_x, ...] = np.roll(self.data[:n_x, ...], n_y, 1)

    # TODO: After using this function the plotting does not work
    @auto_replot
    def swap_axis(self, axis1, axis2):
        """Swaps the axes

        Parameters
        ----------
        axis1 : positive int
        axis2 : positive int
        """
        self.data = self.data.swapaxes(axis1, axis2)
        c1 = self.axes_manager.axes[axis1]
        c2 = self.axes_manager.axes[axis2]
        c1.index_in_array, c2.index_in_array =  \
            c2.index_in_array, c1.index_in_array
        self.axes_manager.axes[axis1] = c2
        self.axes_manager.axes[axis2] = c1
        self.axes_manager.update_attributes()

    def rebin(self, new_shape):
        """
        Rebins the data to the new shape

        Parameters
        ----------
        new_shape: tuple of ints
            The new shape must be a divisor of the original shape
        """
        factors = np.array(self.data.shape) / np.array(new_shape)
        self.data = utils.rebin(self.data, new_shape)
        for axis in self.axes_manager.axes:
            axis.scale *= factors[axis.index_in_array]
        self.get_dimensions_from_data()

    def split_in(self, axis, number_of_parts = None, steps = None):
        """Splits the data

        The split can be defined either by the `number_of_parts` or by the
        `steps` size.

        Parameters
        ----------
        number_of_parts : int or None
            Number of parts in which the SI will be splitted
        steps : int or None
            Size of the splitted parts
        axis : int
            The splitting axis

        Return
        ------
        tuple with the splitted signals
        """
        axis = self.axes_manager._get_positive_index(axis)
        if number_of_parts is None and steps is None:
            if not self._splitting_steps:
                messages.warning_exit(
                "Please provide either number_of_parts or a steps list")
            else:
                steps = self._splitting_steps
                print "Splitting in ", steps
        elif number_of_parts is not None and steps is not None:
            print "Using the given steps list. number_of_parts dimissed"
        splitted = []
        shape = self.data.shape

        if steps is None:
            rounded = (shape[axis] - (shape[axis] % number_of_parts))
            step = rounded / number_of_parts
            cut_node = range(0, rounded+step, step)
        else:
            cut_node = np.array([0] + steps).cumsum()
        signal_dict = self._get_signal_dict()
        axes_dict = signal_dict['axes']
        for i in xrange(len(cut_node)-1):
            axes_dict[axis]['offset'] = \
                self.axes_manager.axes[axis].index2value(cut_node[i])
            axes_dict[axis]['size'] = cut_node[i + 1] - cut_node[i] 
            data = self.data[
            (slice(None), ) * axis + (slice(cut_node[i], cut_node[i + 1]),
            Ellipsis)]
            signal_dict['data'] = data
            s = Signal(signal_dict)
            # TODO: When copying plotting does not work
#            s.axes = copy.deepcopy(self.axes_manager)
            splitted.append(s)
        return splitted

    def unfold_if_multidim(self):
        """Unfold the datacube if it is >2D

        Returns
        -------

        Boolean. True if the data was unfolded by the function.
        """
        if len(self.axes_manager.axes)>2:
            print "Automatically unfolding the data"
            self.unfold()
            return True
        else:
            return False

    @auto_replot
    def _unfold(self, steady_axes, unfolded_axis):
        """Modify the shape of the data by specifying the axes the axes which
        dimension do not change and the axis over which the remaining axes will
        be unfolded

        Parameters
        ----------
        steady_axes : list
            The indices of the axes which dimensions do not change
        unfolded_axis : int
            The index of the axis over which all the rest of the axes (except
            the steady axes) will be unfolded

        See also
        --------
        fold
        """

        # It doesn't make sense unfolding when dim < 3
        if len(self.data.squeeze().shape) < 3:
            return False

        # We need to store the original shape and coordinates to be used by
        # the fold function only if it has not been already stored by a
        # previous unfold
        if self._shape_before_unfolding is None:
            self._shape_before_unfolding = self.data.shape
            self._axes_manager_before_unfolding = self.axes_manager

        new_shape = [1] * len(self.data.shape)
        for index in steady_axes:
            new_shape[index] = self.data.shape[index]
        new_shape[unfolded_axis] = -1
        self.data = self.data.reshape(new_shape)
        self.axes_manager = self.axes_manager.deepcopy()
        i = 0
        uname = ''
        uunits = ''
        to_remove = []
        for axis, dim in zip(self.axes_manager.axes, new_shape):
            if dim == 1:
                uname += ',' + axis.name
                uunits = ',' + axis.units
                to_remove.append(axis)
            else:
                axis.index_in_array = i
                i += 1
        self.axes_manager.axes[unfolded_axis].name += uname
        self.axes_manager.axes[unfolded_axis].units += uunits
        self.axes_manager.axes[unfolded_axis].size = \
                                                self.data.shape[unfolded_axis]
        for axis in to_remove:
            self.axes_manager.axes.remove(axis)

        self.data = self.data.squeeze()

    def unfold(self):
        """Modifies the shape of the data by unfolding the signal and
        navigation dimensions separaterly

        """
        self.unfold_navigation_space()
        self.unfold_signal_space()

    def unfold_navigation_space(self):
        """Modify the shape of the data to obtain a navigation space of
        dimension 1
        """

        if self.axes_manager.navigation_dimension < 2:
            return False
        steady_axes = [
                        axis.index_in_array for axis in
                        self.axes_manager.signal_axes]
        unfolded_axis = self.axes_manager.navigation_axes[-1].index_in_array
        self._unfold(steady_axes, unfolded_axis)

    def unfold_signal_space(self):
        """Modify the shape of the data to obtain a signal space of
        dimension 1
        """
        if self.axes_manager.signal_dimension < 2:
            return False
        steady_axes = [
                        axis.index_in_array for axis in
                        self.axes_manager.navigation_axes]
        unfolded_axis = self.axes_manager.signal_axes[-1].index_in_array
        self._unfold(steady_axes, unfolded_axis)

    @auto_replot
    def fold(self):
        """If the signal was previously unfolded, folds it back"""
        if self._shape_before_unfolding is not None:
            self.data = self.data.reshape(self._shape_before_unfolding)
            self.axes_manager = self._axes_manager_before_unfolding
            self._shape_before_unfolding = None
            self._axes_manager_before_unfolding = None

    def iterate_axis(self, axis = -1, copy=True):
        # We make a copy to guarantee that the data in contiguous,
        # otherwise it will not return a view of the data
        if copy is True:
            self.data = self.data.copy()
        axis = self.axes_manager._get_positive_index(axis)
        unfolded_axis = axis - 1
        new_shape = [1] * len(self.data.shape)
        new_shape[axis] = self.data.shape[axis]
        new_shape[unfolded_axis] = -1
        # Warning! if the data is not contigous it will make a copy!!
        data = self.data.reshape(new_shape)
        for i in xrange(data.shape[unfolded_axis]):
            getitem = [0] * len(data.shape)
            getitem[axis] = slice(None)
            getitem[unfolded_axis] = i
            yield(data[getitem])
            
    def _iterate_signal(self, copy=True):
        # We make a copy to guarantee that the data in contiguous,
        # otherwise it will not return a view of the data
        if copy is True:
            self.data = self.data.copy()
        axes = [axis.index_in_array for 
                axis in self.axes_manager.signal_axes]
        unfolded_axis = self.axes_manager.navigation_axes[-1].index_in_array
        new_shape = [1] * len(self.data.shape)
        for axis in axes:
            new_shape[axis] = self.data.shape[axis]
        new_shape[unfolded_axis] = -1
        # Warning! if the data is not contigous it will make a copy!!
        data = self.data.reshape(new_shape)
        for i in xrange(data.shape[unfolded_axis]):
            getitem = [0] * len(data.shape)
            for axis in axes:
                getitem[axis] = slice(None)
            getitem[unfolded_axis] = i
            yield(data[getitem])

    @auto_replot
    def sum(self, axis, return_signal=False):
        """Sum the data over the specify axis

        Parameters
        ----------
        axis : int
            The axis over which the operation will be performed

        Returns
        -------
        s : Signal

        See also
        --------
        sum_in_mask, mean

        Usage
        -----
        >>> import numpy as np
        >>> s = Signal({'data' : np.random.random((64,64,1024))})
        >>> s.data.shape
        (64,64,1024)
        >>> s.sum(-1).data.shape
        (64,64)
        # If we just want to plot the result of the operation
        s.sum(-1, True).plot()
        
        """
        
        axis = self.axes_manager._get_positive_index(axis)
        s = self.get_deepcopy_with_new_data(self.data.sum(axis))
        s.axes_manager.remove(s.axes_manager.axes[axis])
        return s
    
    @auto_replot
    def mean(self, axis):
        """Average the data over the specify axis

        Parameters
        ----------
        axis : int
            The axis over which the operation will be performed

        Returns
        -------
        s : Signal

        See also
        --------
        sum_in_mask, mean

        Usage
        -----
        >>> import numpy as np
        >>> s = Signal({'data' : np.random.random((64,64,1024))})
        >>> s.data.shape
        (64,64,1024)
        >>> s.mean(-1).data.shape
        (64,64)
        
        """
        
        axis = self.axes_manager._get_positive_index(axis)
        s = self.get_deepcopy_with_new_data(self.data.mean(axis))
        s.axes_manager.remove(s.axes_manager.axes[axis])
        return s
            
    @auto_replot
    def diff(self, axis, order=1, return_signal=False):
        """Differentiate the data over the specify axis

        Parameters
        ----------
        axis: int
            The axis over which the operation will be performed
        order: the order of the derivative

        See also
        --------
        mean, sum

        Usage
        -----
        >>> import numpy as np
        >>> s = Signal({'data' : np.random.random((64,64,1024))})
        >>> s.data.shape
        (64,64,1024)
        >>> s.diff(-1).data.shape
        (64,64,1023)
        
        """
        
        s = self.get_deepcopy_with_new_data(
            np.diff(self.data,order,axis))
        axis = s.axes_manager.axes[axis]
        axis.offset += (axis.scale / 2)
        s.get_dimensions_from_data()
        return s

    def copy(self):
        return copy.copy(self)

    def deepcopy(self):
        s = copy.deepcopy(self)
        if self.data is not None:
            s.data = s.data.copy()
        return s
        
    def change_dtype(self, dtype):
        """Change the data type
        
        Parameters
        ----------

        dtype : str or dtype
            Typecode or data-type to which the array is cast.
            
        Example
        -------
        >>> import numpy as np
        >>> from hyperspy.signals.spectrum import Spectrum        ns = 
        ns.data = self.data.copy()
        >>> s = signals.Spectrum({'data' : np.array([1,2,3,4,5])})
        >>> s.data
        array([1, 2, 3, 4, 5])
        >>> s.change_dtype('float')
        >>> s.data
        array([ 1.,  2.,  3.,  4.,  5.])
        
        """
        
        self.data = self.data.astype(dtype)
        
    def _plot_factors_or_pchars(self, factors, comp_ids=None, 
                                calibrate=True, avg_char=False,
                                same_window=None, comp_label='PC', 
                                img_data=None,
                                plot_shifts=True, plot_char=4, 
                                cmap=plt.cm.gray, quiver_color='white',
                                vector_scale=1,
                                per_row=3,ax=None):
        """Plot components from PCA or ICA, or peak characteristics

        Parameters
        ----------

        comp_ids : None, int, or list of ints
            if None, returns maps of all components.
            if int, returns maps of components with ids from 0 to given int.
            if list of ints, returns maps of components with ids in given list.
        calibrate : bool
            if True, plots are calibrated according to the data in the axes
            manager.
        same_window : bool
            if True, plots each factor to the same window.  They are not scaled.
        comp_label : string, the label that is either the plot title (if plotting in
            separate windows) or the label in the legend (if plotting in the 
            same window)
        cmap : a matplotlib colormap
            The colormap used for factor images or
            any peak characteristic scatter map
            overlay.

        Parameters only valid for peak characteristics (or pk char factors):
        --------------------------------------------------------------------        

        img_data - 2D numpy array, 
            The array to overlay peak characteristics onto.  If None,
            defaults to the average image of your stack.

        plot_shifts - bool, default is True
            If true, plots a quiver (arrow) plot showing the shifts for each
            peak present in the component being plotted.

        plot_char - None or int
            If int, the id of the characteristic to plot as the colored 
            scatter plot.
            Possible components are:
               4: peak height
               5: peak orientation
               6: peak eccentricity

       quiver_color : any color recognized by matplotlib
           Determines the color of vectors drawn for 
           plotting peak shifts.

       vector_scale : integer or None
           Scales the quiver plot arrows.  The vector 
           is defined as one data unit along the X axis.  
           If shifts are small, set vector_scale so 
           that when they are multiplied by vector_scale, 
           they are on the scale of the image plot.
           If None, uses matplotlib's autoscaling.
               
        """
        if same_window is None:
            same_window = preferences.MachineLearning.same_window
        if comp_ids is None:
            comp_ids=xrange(factors.shape[1])

        elif not hasattr(comp_ids,'__iter__'):
            comp_ids=xrange(comp_ids)

        n=len(comp_ids)
        if same_window:
            rows=int(np.ceil(n/float(per_row)))

        if plot_char==4:
            cbar_label='Peak Height'
        elif plot_char==5:
            cbar_label='Peak Orientation'
        elif plot_char==6:
            cbar_label='Peak Eccentricity'
        else:
            cbar_label=None

        fig_list=[]

        if n<per_row: per_row=n

        if same_window and self.axes_manager.signal_dimension==2:
            f=plt.figure(figsize=(4*per_row,3*rows))
        else:
            f=plt.figure()
        for i in xrange(len(comp_ids)):
            if self.axes_manager.signal_dimension==1:
                if same_window:
                    ax=plt.gca()
                else:
                    if i>0:
                        f=plt.figure()
                    ax=f.add_subplot(111)
                ax=sigdraw._plot_1D_component(factors=factors,
                        idx=comp_ids[i],axes_manager=self.axes_manager,
                        ax=ax, calibrate=calibrate,
                        comp_label=comp_label,
                        same_window=same_window)
                if same_window:
                    plt.legend(ncol=factors.shape[1]//2, loc='best')
            elif self.axes_manager.signal_dimension==2:
                if same_window:
                    ax=f.add_subplot(rows,per_row,i+1)
                else:
                    if i>0:
                        f=plt.figure()
                    ax=f.add_subplot(111)

                sigdraw._plot_2D_component(factors=factors, 
                    idx=comp_ids[i], 
                    axes_manager=self.axes_manager,
                    calibrate=calibrate,ax=ax, 
                    cmap=cmap,comp_label=comp_label)
            if not same_window:
                fig_list.append(f)
        try:
            plt.tight_layout()
        except:
            pass
        if not same_window:
            return fig_list
        else:
            return f

    def _plot_loadings(self, loadings, comp_ids=None, calibrate=True,
                     same_window=None, comp_label=None, 
                     with_factors=False, factors=None,
                     cmap=plt.cm.gray, no_nans=False, per_row=3):
        if same_window is None:
            same_window = preferences.MachineLearning.same_window
        if comp_ids is None:
            comp_ids=xrange(loadings.shape[0])

        elif not hasattr(comp_ids,'__iter__'):
            comp_ids=xrange(comp_ids)

        n=len(comp_ids)
        if same_window:
            rows=int(np.ceil(n/float(per_row)))

        fig_list=[]

        if n<per_row: per_row=n

        if same_window and self.axes_manager.signal_dimension==2:
            f=plt.figure(figsize=(4*per_row,3*rows))
        else:
            f=plt.figure()

        for i in xrange(n):
            if self.axes_manager.navigation_dimension==1:
                if same_window:
                    ax=plt.gca()
                else:
                    if i>0:
                        f=plt.figure()
                    ax=f.add_subplot(111)
            elif self.axes_manager.navigation_dimension==2:
                if same_window:
                    ax=f.add_subplot(rows,per_row,i+1)
                else:
                    if i>0:
                        f=plt.figure()
                    ax=f.add_subplot(111)
            sigdraw._plot_loading(loadings,idx=comp_ids[i],
                                axes_manager=self.axes_manager,
                                no_nans=no_nans, calibrate=calibrate,
                                cmap=cmap,comp_label=comp_label,ax=ax,
                                same_window=same_window)
            if not same_window:
                fig_list.append(f)
        try:
            plt.tight_layout()
        except:
            pass
        if not same_window:
            if with_factors:
                return fig_list, self._plot_factors_or_pchars(factors, 
                                            comp_ids=comp_ids, 
                                            calibrate=calibrate,
                                            same_window=same_window, 
                                            comp_label=comp_label, 
                                            per_row=per_row)
            else:
                return fig_list
        else:
            if self.axes_manager.navigation_dimension==1:
                plt.legend(ncol=loadings.shape[0]//2, loc='best')
            if with_factors:
                return f, self._plot_factors_or_pchars(factors, 
                                            comp_ids=comp_ids, 
                                            calibrate=calibrate,
                                            same_window=same_window, 
                                            comp_label=comp_label, 
                                            per_row=per_row)
            else:
                return f

    def _export_factors(self,
                        factors,
                        folder=None,
                        comp_ids=None,
                        multiple_files=None,
                        save_figures=False,
                        save_figures_format='png',
                        factor_prefix=None,
                        factor_format=None,
                        comp_label=None,
                        cmap=plt.cm.gray,
                        plot_shifts=True,
                        plot_char=4,
                        img_data=None,
                        same_window=False,
                        calibrate=True,
                        quiver_color='white',
                        vector_scale=1,
                        no_nans=True, per_row=3):

        from hyperspy.signals.image import Image
        from hyperspy.signals.spectrum import Spectrum
        
        if multiple_files is None:
            multiple_files = preferences.MachineLearning.multiple_files
        
        if factor_format is None:
            factor_format = preferences.MachineLearning.\
                export_factors_default_file_format

        # Select the desired factors
        if comp_ids is None:
            comp_ids=xrange(factors.shape[1])
        elif not hasattr(comp_ids,'__iter__'):
            comp_ids=range(comp_ids)
        mask=np.zeros(factors.shape[1],dtype=np.bool)
        for idx in comp_ids:
            mask[idx]=1
        factors=factors[:,mask]

        if save_figures is True:
            plt.ioff()
            fac_plots=self._plot_factors_or_pchars(factors,
                                           comp_ids=comp_ids, 
                                           same_window=same_window,
                                           comp_label=comp_label, 
                                           img_data=img_data,
                                           plot_shifts=plot_shifts,
                                           plot_char=plot_char, 
                                           cmap=cmap,
                                           per_row=per_row,
                                           quiver_color=quiver_color,
                                           vector_scale=vector_scale)
            for idx in xrange(len(comp_ids)):
                filename = '%s_%02i.%s' % (factor_prefix, comp_ids[idx],
                save_figures_format)
                if folder is not None:
                    filename = os.path.join(folder, filename)
                ensure_directory(filename)
                fac_plots[idx].savefig(filename, save_figures_format,
                    dpi=600)
            plt.ion()
            
        elif multiple_files is False:
            if self.axes_manager.signal_dimension==2:
                # factor images
                axes_dicts=[]
                axes=self.axes_manager.signal_axes
                shape=(axes[1].size,axes[0].size)
                factor_data=np.rollaxis(
                        factors.reshape((shape[0],shape[1],-1)),2)
                axes_dicts.append(axes[0].get_axis_dictionary())
                axes_dicts.append(axes[1].get_axis_dictionary())
                axes_dicts.append({'name': 'factor_index',
                        'scale': 1.,
                        'offset': 0.,
                        'size': int(factors.shape[1]),
                        'units': 'factor',
                        'index_in_array': 0, })
                s=Image({'data':factor_data,
                         'axes':axes_dicts,
                         'mapped_parameters':{
                            'title':'%s from %s'%(factor_prefix,
                                self.mapped_parameters.title),
                            }})
            elif self.axes_manager.signal_dimension==1:
                axes=[]
                axes.append(
                self.axes_manager.signal_axes[0].get_axis_dictionary())
                axes[0]['index_in_array']=1
                  

                axes.append({
                    'name': 'factor_index',
                    'scale': 1.,
                    'offset': 0.,
                    'size': int(factors.shape[1]),
                    'units': 'factor',
                    'index_in_array': 0,
                        })
                s=Spectrum({'data' : factors.T,
                            'axes' : axes,
                            'mapped_parameters' : {
                            'title':'%s from %s'%(factor_prefix, 
                                self.mapped_parameters.title),}})
            filename = '%ss.%s' % (factor_prefix, factor_format)
            if folder is not None:
                filename = os.path.join(folder, filename)
            s.save(filename)
        else: # Separate files
            if self.axes_manager.signal_dimension == 1:
            
                axis_dict = self.axes_manager.signal_axes[0].\
                    get_axis_dictionary()
                axis_dict['index_in_array']=0
                for dim,index in zip(comp_ids,range(len(comp_ids))):
                    s=Spectrum({'data':factors[:,index],
                                'axes': [axis_dict,],
                                'mapped_parameters' : {
                            'title':'%s from %s'%(factor_prefix, 
                                self.mapped_parameters.title),}})
                    filename = '%s-%i.%s' % (factor_prefix, dim, factor_format)
                    if folder is not None:
                        filename = os.path.join(folder, filename)
                    s.save(filename)
                    
            if self.axes_manager.signal_dimension == 2:
                axes = self.axes_manager.signal_axes
                axes_dicts=[]
                axes_dicts.append(axes[0].get_axis_dictionary())
                axes_dicts.append(axes[1].get_axis_dictionary())
                axes_dicts[0]['index_in_array'] = 0
                axes_dicts[1]['index_in_array'] = 1
                
                factor_data = factors.reshape(
                    self.axes_manager.signal_shape + [-1,])
                
                for dim,index in zip(comp_ids,range(len(comp_ids))):
                    im = Image({
                                'data' : factor_data[...,index],
                                'axes' : axes_dicts,
                                'mapped_parameters' : {
                                'title' : '%s from %s' % (factor_prefix,
                                    self.mapped_parameters.title),
                                }})
                    filename = '%s-%i.%s' % (factor_prefix, dim, factor_format)
                    if folder is not None:
                        filename = os.path.join(folder, filename)
                    im.save(filename)

    def _export_loadings(self,
                         loadings,
                         folder=None,
                         comp_ids=None,
                         multiple_files=None,
                         loading_prefix=None,
                         loading_format=None,
                         save_figures_format = 'png',
                         comp_label=None,
                         cmap=plt.cm.gray,
                         save_figures = False,
                         same_window=False,
                         calibrate=True,
                         no_nans=True,
                         per_row=3):

        from hyperspy.signals.image import Image
        from hyperspy.signals.spectrum import Spectrum

        if multiple_files is None:
            multiple_files = preferences.MachineLearning.multiple_files
        
        if loading_format is None:
            loading_format = preferences.MachineLearning.\
                export_loadings_default_file_format

        if comp_ids is None:
            comp_ids=range(loadings.shape[0])
        elif not hasattr(comp_ids,'__iter__'):
            comp_ids=range(comp_ids)
        mask=np.zeros(loadings.shape[0],dtype=np.bool)
        for idx in comp_ids:
            mask[idx]=1
        loadings=loadings[mask]

        if save_figures is True:
            plt.ioff()
            sc_plots=self._plot_loadings(loadings, comp_ids=comp_ids, 
                                       calibrate=calibrate,
                                       same_window=same_window, 
                                       comp_label=comp_label,
                                       cmap=cmap, no_nans=no_nans,
                                       per_row=per_row)
            for idx in xrange(len(comp_ids)):
                filename = '%s_%02i.%s'%(loading_prefix, comp_ids[idx],
                                                  save_figures_format)
                if folder is not None:
                    filename = os.path.join(folder, filename)
                ensure_directory(filename)
                sc_plots[idx].savefig(filename, dpi=600)
            plt.ion()
        elif multiple_files is False:
            if self.axes_manager.navigation_dimension==2:
                axes_dicts=[]
                axes=self.axes_manager.navigation_axes
                shape=(axes[1].size,axes[0].size)
                loading_data=loadings.reshape((-1,shape[0],shape[1]))
                axes_dicts.append(axes[0].get_axis_dictionary())
                axes_dicts[0]['index_in_array']=1
                axes_dicts.append(axes[1].get_axis_dictionary())
                axes_dicts[1]['index_in_array']=2
                axes_dicts.append({'name': 'loading_index',
                        'scale': 1.,
                        'offset': 0.,
                        'size': int(loadings.shape[0]),
                        'units': 'factor',
                        'index_in_array': 0, })
                s=Image({'data':loading_data,
                         'axes':axes_dicts,
                         'mapped_parameters':{
                            'title':'%s from %s'%(loading_prefix, 
                                self.mapped_parameters.title),
                            }})
            elif self.axes_manager.navigation_dimension==1:
                cal_axis=self.axes_manager.navigation_axes[0].\
                    get_axis_dictionary()
                cal_axis['index_in_array']=1
                axes=[]
                axes.append({'name': 'loading_index',
                        'scale': 1.,
                        'offset': 0.,
                        'size': int(loadings.shape[0]),
                        'units': 'comp_id',
                        'index_in_array': 0, })
                axes.append(cal_axis)
                s=Image({'data':loadings,
                            'axes':axes,
                            'mapped_parameters':{
                            'title':'%s from %s'%(loading_prefix,
                                self.mapped_parameters.title),}})
            filename = '%ss.%s' % (loading_prefix, loading_format)
            if folder is not None:
                filename = os.path.join(folder, filename)
            s.save(filename)
        else: # Separate files
            if self.axes_manager.navigation_dimension == 1:
                axis_dict = self.axes_manager.navigation_axes[0].\
                    get_axis_dictionary()
                axis_dict['index_in_array']=0
                for dim,index in zip(comp_ids,range(len(comp_ids))):
                    s=Spectrum({'data':loadings[index],
                                'axes': [axis_dict,]})
                    filename = '%s-%i.%s' % (loading_prefix, dim,loading_format)
                    if folder is not None:
                        filename = os.path.join(folder, filename)
                    s.save(filename)
            elif self.axes_manager.navigation_dimension == 2:
                axes_dicts=[]
                axes=self.axes_manager.navigation_axes
                shape=(axes[0].size, axes[1].size)
                loading_data=loadings.reshape((-1,shape[0],shape[1]))
                axes_dicts.append(axes[0].get_axis_dictionary())
                axes_dicts[0]['index_in_array']=0
                axes_dicts.append(axes[1].get_axis_dictionary())
                axes_dicts[1]['index_in_array']=1
                for dim,index in zip(comp_ids,range(len(comp_ids))):
                    s=Image({'data':loading_data[index,...],
                             'axes':axes_dicts,
                             'mapped_parameters':{
                                'title':'%s from %s'%(
                                    loading_prefix, 
                                    self.mapped_parameters.title),
                                }})
                    filename = '%s-%i.%s' % (loading_prefix, dim, loading_format)
                    if folder is not None:
                        filename = os.path.join(folder, filename)
                    s.save(filename)

    def plot_decomposition_factors(self,comp_ids=None, calibrate=True,
                        same_window=None, comp_label='Decomposition factor', 
                        per_row=3):
        """Plot factors from a decomposition

        Parameters
        ----------

        comp_ids : None, int, or list of ints
            if None, returns maps of all components.
            if int, returns maps of components with ids from 0 to given int.
            if list of ints, returns maps of components with ids in given list.

        calibrate : bool
            if True, calibrates plots where calibration is available from
            the axes_manager.  If False, plots are in pixels/channels.

        same_window : bool
            if True, plots each factor to the same window.  They are not scaled.
        
        comp_label : string, the label that is either the plot title (if plotting in
            separate windows) or the label in the legend (if plotting in the 
            same window)

        cmap : The colormap used for the factor image, or for peak 
            characteristics, the colormap used for the scatter plot of
            some peak characteristic.
        
        per_row : int, the number of plots in each row, when the same_window
            parameter is True.
        """
        if same_window is None:
            same_window = preferences.MachineLearning.same_window
        factors=self.learning_results.factors
        if comp_ids is None:
            comp_ids = self.learning_results.output_dimension
            
        return self._plot_factors_or_pchars(factors, 
                                            comp_ids=comp_ids, 
                                            calibrate=calibrate,
                                            same_window=same_window, 
                                            comp_label=comp_label, 
                                            per_row=per_row)

    def plot_bss_factors(self,comp_ids=None, calibrate=True,
                        same_window=None, comp_label='BSS factor',
                        per_row=3):
        """Plot factors from blind source separation results.

        Parameters
        ----------

        comp_ids : None, int, or list of ints
            if None, returns maps of all components.
            if int, returns maps of components with ids from 0 to given int.
            if list of ints, returns maps of components with ids in given list.

        calibrate : bool
            if True, calibrates plots where calibration is available from
            the axes_manager.  If False, plots are in pixels/channels.

        same_window : bool
            if True, plots each factor to the same window.  They are not scaled.
        
        comp_label : string, the label that is either the plot title (if plotting in
            separate windows) or the label in the legend (if plotting in the 
            same window)

        cmap : The colormap used for the factor image, or for peak 
            characteristics, the colormap used for the scatter plot of
            some peak characteristic.
        
        per_row : int, the number of plots in each row, when the same_window
            parameter is True.
        """
        if same_window is None:
            same_window = preferences.MachineLearning.same_window
        factors=self.learning_results.bss_factors
        return self._plot_factors_or_pchars(factors, 
                                            comp_ids=comp_ids, 
                                            calibrate=calibrate,
                                            same_window=same_window, 
                                            comp_label=comp_label, 
                                            per_row=per_row)

    def plot_decomposition_loadings(self, comp_ids=None, calibrate=True,
                       same_window=None, comp_label='Decomposition loading', 
                       with_factors=False, cmap=plt.cm.gray, 
                       no_nans=False,per_row=3):
        """Plot loadings from PCA

        Parameters
        ----------

        comp_ids : None, int, or list of ints
            if None, returns maps of all components.
            if int, returns maps of components with ids from 0 to given int.
            if list of ints, returns maps of components with ids in given list.

        calibrate : bool
            if True, calibrates plots where calibration is available from
            the axes_manager.  If False, plots are in pixels/channels.

        same_window : bool
            if True, plots each factor to the same window.  They are not scaled.
        
        comp_label : string, 
            The label that is either the plot title (if plotting in
            separate windows) or the label in the legend (if plotting in the 
            same window)

        with_factors : bool
            If True, also returns figure(s) with the factors for the
            given comp_ids.

        cmap : matplotlib colormap
            The colormap used for the factor image, or for peak 
            characteristics, the colormap used for the scatter plot of
            some peak characteristic.
        
        no_nans : bool
            If True, removes NaN's from the loading plots.

        per_row : int 
            the number of plots in each row, when the same_window
            parameter is True.
        """
        if same_window is None:
            same_window = preferences.MachineLearning.same_window
        loadings=self.learning_results.loadings.T
        if with_factors:
            factors=self.learning_results.factors
        else:
            factors=None
        
        if comp_ids is None:
            comp_ids = self.learning_results.output_dimension
        return self._plot_loadings(loadings, comp_ids=comp_ids, 
                                 with_factors=with_factors, factors=factors,
                                 same_window=same_window, comp_label=comp_label,
                                 cmap=cmap, no_nans=no_nans,per_row=per_row)

    def plot_bss_loadings(self, comp_ids=None, calibrate=True,
                       same_window=None, comp_label='BSS loading', 
                       with_factors=False, cmap=plt.cm.gray, 
                       no_nans=False,per_row=3):
        """Plot loadings from ICA

        Parameters
        ----------

        comp_ids : None, int, or list of ints
            if None, returns maps of all components.
            if int, returns maps of components with ids from 0 to given int.
            if list of ints, returns maps of components with ids in given list.

        calibrate : bool
            if True, calibrates plots where calibration is available from
            the axes_manager.  If False, plots are in pixels/channels.

        same_window : bool
            if True, plots each factor to the same window.  They are not scaled.
        
        comp_label : string, 
            The label that is either the plot title (if plotting in
            separate windows) or the label in the legend (if plotting in the 
            same window)

        with_factors : bool
            If True, also returns figure(s) with the factors for the
            given comp_ids.

        cmap : matplotlib colormap
            The colormap used for the factor image, or for peak 
            characteristics, the colormap used for the scatter plot of
            some peak characteristic.
        
        no_nans : bool
            If True, removes NaN's from the loading plots.

        per_row : int 
            the number of plots in each row, when the same_window
            parameter is True.
        """
        if same_window is None:
            same_window = preferences.MachineLearning.same_window
        loadings=self.learning_results.bss_loadings.T
        if with_factors:
            factors=self.learning_results.bss_factors
        else: factors=None
        return self._plot_loadings(loadings, comp_ids=comp_ids, 
                                 with_factors=with_factors, factors=factors,
                                 same_window=same_window, comp_label=comp_label,
                                 cmap=cmap, no_nans=no_nans,per_row=per_row)

    def export_decomposition_results(self, comp_ids=None,
                                     folder=None,
                                     calibrate=True,
                                     factor_prefix='factor',
                                     factor_format=None,
                                     loading_prefix='loading',
                                     loading_format=None, 
                                     comp_label=None,
                                     cmap=plt.cm.gray,
                                     same_window=False,
                                     multiple_files=None,
                                     no_nans=True,
                                     per_row=3,
                                     save_figures=False,
                                     save_figures_format ='png'):
        """Export results from a decomposition to any of the supported formats.

        Parameters
        ----------
        comp_ids : None, int, or list of ints
            if None, returns all components/loadings.
            if int, returns components/loadings with ids from 0 to given int.
            if list of ints, returns components/loadings with ids in given list.
        folder : str or None
            The path to the folder where the file will be saved. If `None` the
            current folder is used by default.
        factor_prefix : string
            The prefix that any exported filenames for factors/components 
            begin with
        factor_format : string
            The extension of the format that you wish to save to.
        loading_prefix : string
            The prefix that any exported filenames for factors/components 
            begin with
        loading_format : string
            The extension of the format that you wish to save to.  Determines
            the kind of output.
                - For image formats (tif, png, jpg, etc.), plots are created 
                  using the plotting flags as below, and saved at 600 dpi.
                  One plot per loading is saved.
                - For multidimensional formats (rpl, hdf5), arrays are saved
                  in single files.  All loadings are contained in the one
                  file.
                - For spectral formats (msa), each loading is saved to a
                  separate file.
        multiple_files : Bool
            If True, on exporting a file per factor and per loading will be 
            created. Otherwise only two files will be created, one for the
            factors and another for the loadings. The default value can be
            chosen in the preferences.
        save_figures : Bool
            If True the same figures that are obtained when using the plot 
            methods will be saved with 600 dpi resolution

        Plotting options (for save_figures = True ONLY)
        ----------------------------------------------

        calibrate : bool
            if True, calibrates plots where calibration is available from
            the axes_manager.  If False, plots are in pixels/channels.
        same_window : bool
            if True, plots each factor to the same window.
        comp_label : string, the label that is either the plot title 
            (if plotting in separate windows) or the label in the legend 
            (if plotting in the same window)
        cmap : The colormap used for the factor image, or for peak 
            characteristics, the colormap used for the scatter plot of
            some peak characteristic.
        per_row : int, the number of plots in each row, when the same_window
            parameter is True.
        save_figures_format : str
            The image format extension.
            
        """
        
        factors=self.learning_results.factors
        loadings=self.learning_results.loadings.T
        self._export_factors(factors, folder=folder,comp_ids=comp_ids,
                             calibrate=calibrate, multiple_files=multiple_files,
                             factor_prefix=factor_prefix,
                             factor_format=factor_format,
                             comp_label=comp_label, save_figures = save_figures,
                             cmap=cmap,
                             no_nans=no_nans,
                             same_window=same_window,
                             per_row=per_row,
                             save_figures_format=save_figures_format)
        self._export_loadings(loadings,comp_ids=comp_ids,folder=folder,
                            calibrate=calibrate, multiple_files=multiple_files,
                            loading_prefix=loading_prefix,
                            loading_format=loading_format,
                            comp_label=comp_label,
                            cmap=cmap, save_figures = save_figures,
                            same_window=same_window,
                            no_nans=no_nans,
                            per_row=per_row)

    def export_bss_results(self,
                           comp_ids=None,
                           folder=None,
                           calibrate=True,
                           multiple_files=None,
                           save_figures=False,
                           factor_prefix='bss_factor',
                           factor_format=None,
                           loading_prefix='bss_loading',
                           loading_format=None, 
                           comp_label=None, cmap=plt.cm.gray,
                           same_window=False,
                           no_nans=True,
                           per_row=3,
                           save_figures_format='png'):
        """Export results from ICA to any of the supported formats.

        Parameters
        ----------
        comp_ids : None, int, or list of ints
            if None, returns all components/loadings.
            if int, returns components/loadings with ids from 0 to given int.
            if list of ints, returns components/loadings with ids in given list.
        folder : str or None
            The path to the folder where the file will be saved. If `None` the
            current folder is used by default.
        factor_prefix : string
            The prefix that any exported filenames for factors/components 
            begin with
        factor_format : string
            The extension of the format that you wish to save to.  Determines
            the kind of output.
                - For image formats (tif, png, jpg, etc.), plots are created 
                  using the plotting flags as below, and saved at 600 dpi.
                  One plot per factor is saved.
                - For multidimensional formats (rpl, hdf5), arrays are saved
                  in single files.  All factors are contained in the one
                  file.
                - For spectral formats (msa), each factor is saved to a
                  separate file.
                
        loading_prefix : string
            The prefix that any exported filenames for factors/components 
            begin with
        loading_format : string
            The extension of the format that you wish to save to.
        multiple_files : Bool
            If True, on exporting a file per factor and per loading will be 
            created. Otherwise only two files will be created, one for the
            factors and another for the loadings. The default value can be
            chosen in the preferences.
        save_figures : Bool
            If True the same figures that are obtained when using the plot 
            methods will be saved with 600 dpi resolution

        Plotting options (for save_figures = True ONLY)
        ----------------------------------------------
        calibrate : bool
            if True, calibrates plots where calibration is available from
            the axes_manager.  If False, plots are in pixels/channels.
        same_window : bool
            if True, plots each factor to the same window.
        comp_label : string
            the label that is either the plot title (if plotting in
            separate windows) or the label in the legend (if plotting in the 
            same window)
        cmap : The colormap used for the factor image, or for peak 
            characteristics, the colormap used for the scatter plot of
            some peak characteristic.
        per_row : int, the number of plots in each row, when the same_window
            parameter is True.
        save_figures_format : str
            The image format extension.
            
        """
        
        factors=self.learning_results.bss_factors
        loadings=self.learning_results.bss_loadings.T
        self._export_factors(factors,
                             folder=folder,
                             comp_ids=comp_ids,
                             calibrate=calibrate,
                             multiple_files=multiple_files,
                             factor_prefix=factor_prefix,
                             factor_format=factor_format,
                             comp_label=comp_label,
                             save_figures=save_figures,
                             cmap=cmap,
                             no_nans=no_nans,
                             same_window=same_window,
                             per_row=per_row,
                             save_figures_format=save_figures_format)
                             
        self._export_loadings(loadings,
                              comp_ids=comp_ids,
                              folder=folder,
                              calibrate=calibrate, 
                              multiple_files=multiple_files,
                              loading_prefix=loading_prefix,
                              loading_format=loading_format,
                              comp_label=comp_label,
                              cmap=cmap,
                              save_figures=save_figures,
                              same_window=same_window, 
                              no_nans=no_nans,
                              per_row=per_row,
                              save_figures_format=save_figures_format)

   
#    def sum_in_mask(self, mask):
#        """Returns the result of summing all the spectra in the mask.
#
#        Parameters
#        ----------
#        mask : boolean numpy array
#
#        Returns
#        -------
#        Spectrum
#        """
#        dc = self.data_cube.copy()
#        mask3D = mask.reshape([1,] + list(mask.shape)) * np.ones(dc.shape)
#        dc = (mask3D*dc).sum(1).sum(1) / mask.sum()
#        s = Spectrum()
#        s.data_cube = dc.reshape((-1,1,1))
#        s.get_dimensions_from_cube()
#        utils.copy_energy_calibration(self,s)
#        return s
#
#    def mean(self, axis):
#        """Average the SI over the given axis
#
#        Parameters
#        ----------
#        axis : int
#        """
#        dc = self.data_cube
#        dc = dc.mean(axis)
#        dc = dc.reshape(list(dc.shape) + [1,])
#        self.data_cube = dc
#        self.get_dimensions_from_cube()
#
#    def roll(self, axis = 2, shift = 1):
#        """Roll the SI. see numpy.roll
#
#        Parameters
#        ----------
#        axis : int
#        shift : int
#        """
#        self.data_cube = np.roll(self.data_cube, shift, axis)
#        self._replot()
#

#
#    def get_calibration_from(self, s):
#        """Copy the calibration from another Spectrum instance
#        Parameters
#        ----------
#        s : spectrum instance
#        """
#        utils.copy_energy_calibration(s, self)
#
    def estimate_variance(self, dc = None, gaussian_noise_var = None):
        """Variance estimation supposing Poissonian noise

        Parameters
        ----------
        dc : None or numpy array
            If None the SI is used to estimate its variance. Otherwise, the
            provided array will be used.
        Note
        ----
        The gain_factor and gain_offset from the aquisition parameters are used
        """
        gain_factor = 1
        gain_offset = 0
        correlation_factor = 1
        if not self.mapped_parameters.has_item("Variance_estimation"):
            print("No Variance estimation parameters found in mapped"
                  " parameters. The variance will be estimated supposing "
                  "perfect poissonian noise")
        if self.mapped_parameters.has_item('Variance_estimation.gain_factor'):
            gain_factor = self.mapped_parameters.Variance_estimation.gain_factor
        if self.mapped_parameters.has_item('Variance_estimation.gain_offset'):
            gain_offset = self.mapped_parameters.Variance_estimation.gain_offset
        if self.mapped_parameters.has_item(
            'Variance_estimation.correlation_factor'):
            correlation_factor = \
                self.mapped_parameters.Variance_estimation.correlation_factor
        print "Gain factor = ", gain_factor
        print "Gain offset = ", gain_offset
        print "Correlation factor = ", correlation_factor
        if dc is None:
            dc = self.data
        self.variance = dc * gain_factor + gain_offset
        if self.variance.min() < 0:
            if gain_offset == 0 and gaussian_noise_var is None:
                print "The variance estimation results in negative values"
                print "Maybe the gain_offset is wrong?"
                self.variance = None
                return
            elif gaussian_noise_var is None:
                print "Clipping the variance to the gain_offset value"
                minimum = 0 if gain_offset < 0 else gain_offset
                self.variance = np.clip(self.variance, minimum,
                np.Inf)
            else:
                print "Clipping the variance to the gaussian_noise_var"
                self.variance = np.clip(self.variance, gaussian_noise_var,
                np.Inf)
                
    def get_current_signal(self):
        data = self.data
        self.data = None
        cs = self.deepcopy()
        self.data = data
        del data
        cs.data = self()
        for axis in cs.axes_manager.navigation_axes:
            cs.axes_manager.axes.remove(axis)
            cs.axes_manager.update_attributes()
        cs.axes_manager._set_axes_index_in_array_from_position()
        if cs.tmp_parameters.has_item('filename'):
            basename = cs.tmp_parameters.filename
            ext = cs.tmp_parameters.extension
            cs.tmp_parameters.filename = (basename + '_' +
                    str(self.axes_manager.indices) + '.' + ext)
        cs.mapped_parameters.title = (cs.mapped_parameters.title +
                    ' ' + str(self.axes_manager.indices))
        return cs
        
    def _get_navigation_signal(self):
        if self.axes_manager.navigation_dimension == 0:
            return None
        elif self.axes_manager.navigation_dimension == 1:
            from hyperspy.signals.spectrum import Spectrum
            s = Spectrum({
                'data' : np.zeros(
                    self.axes_manager.navigation_shape),
                'axes' : self.axes_manager._get_navigation_axes_dicts()})
        elif self.axes_manager.navigation_dimension == 2:
            from hyperspy.signals.image import Image
            s = Image({
                'data' : np.zeros(
                    self.axes_manager.navigation_shape),
                'axes' : self.axes_manager._get_navigation_axes_dicts()})
        else:
            s = Signal({
                'data' : np.zeros(
                    self.axes_manager.navigation_shape),
                'axes' : self.axes_manager._get_navigation_axes_dicts()})
        return s
                
        
    def __iter__(self):
        return self
        
    def next(self):
        self.axes_manager.next()
        return self.get_current_signal()
        
    def __len__(self):
        return self.axes_manager.signal_shape[0]
        
# Implement binary operators
for name in (
    # Arithmetic operators
    "__add__",
    "__sub__",
    "__mul__",
    "__floordiv__",
    "__mod__",
    "__divmod__",
    "__pow__",
    "__lshift__",
    "__rshift__",
    "__and__",
    "__xor__",
    "__or__",
    "__div__",
    "__truediv__",
    # Comparison operators
    "__lt__",
    "__le__",
    "__eq__",
    "__ne__",
    "__ge__",
    "__gt__",
    ):
    exec(
        ("def %s(self, other):\n" % name) + 
        ("   return self._binary_operator_ruler(other, \'%s\')\n" %
                                                                name))
    exec("%s.__doc__ = int.%s.__doc__" % (name, name))
    exec("setattr(Signal, \'%s\', %s)" % (name, name))
    # The following commented line enables the operators with swapped
    # operands. They should be defined only for commutative operators
    # but for simplicity we don't support this at all atm. 
    #~exec("setattr(Signal, \'%s\', %s)" % (name[:2] + "r" + name[2:],
                                          #~name))

# Implement unary arithmetic operations
for name in (
    "__neg__",
    "__pos__",
    "__abs__",
    "__invert__",):
    exec(
        ("def %s(self):" % name) + 
        ("   return self._unary_operator_ruler(\'%s\')" % name))
    exec("%s.__doc__ = int.%s.__doc__" % (name, name))
    exec("setattr(Signal, \'%s\', %s)" % (name, name))


class SpecialSlicers:
    def __init__(self, signal, isNavigation):
        self.isNavigation = isNavigation
        self.signal = signal
    def __getitem__(self, slices):
        return self.signal.__getitem__(slices, self.isNavigation)
    def __len__(self):
        return self.signal.__len__()
<|MERGE_RESOLUTION|>--- conflicted
+++ resolved
@@ -490,18 +490,12 @@
             
         # Navigator properties
         if self.axes_manager.navigation_axes:
-<<<<<<< HEAD
-            if navigator is not None and\
-            self.axes_manager.navigation_shape== navigator.axes_manager.signal_shape:
-                self._plot.navigator_data_function = get_explorer_wrapper
-=======
             if navigator is not None:
                 if self.axes_manager.navigation_shape == navigator.axes_manager.signal_shape:
                     self._plot.navigator_data_function = get_explorer_wrapper
                 else:
                     print("The given navigator and the current signal have incompatible shape.")
                     self._plot.navigator_data_function = self._get_explorer
->>>>>>> 58e9221c
             else:
                 self._plot.navigator_data_function = self._get_explorer
                 
