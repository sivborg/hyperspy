--- conflicted
+++ resolved
@@ -82,13 +82,7 @@
 from hyperspy.events import Events, Event
 from hyperspy.interactive import interactive
 from hyperspy.misc.hspy_warnings import VisibleDeprecationWarning
-<<<<<<< HEAD
-from hyperspy.misc.slicing import SpecialSlicers, FancySlicing
-from hyperspy.misc.utils import slugify
-from datetime import datetime
-=======
 from hyperspy.misc.signal_tools import are_signals_aligned
->>>>>>> 55a20fea
 
 
 class ModelManager(object):
@@ -106,12 +100,8 @@
             self.pop = lambda: mm.pop(self._name)
             self.restore.__doc__ = "Returns the stored model"
             self.remove.__doc__ = "Removes the stored model"
-<<<<<<< HEAD
-            self.pop.__doc__ = "Returns the stored model and removes it from storage"
-=======
             self.pop.__doc__ = \
                 "Returns the stored model and removes it from storage"
->>>>>>> 55a20fea
 
         def __repr__(self):
             return repr(self._mm._models[self._name])
@@ -189,13 +179,8 @@
         if model.signal is self._signal:
             self._save(name, model.as_dictionary())
         else:
-<<<<<<< HEAD
-            raise ValueError("The model is created from a different signal, you "
-                             "should store it there")
-=======
             raise ValueError("The model is created from a different signal, "
                              "you should store it there")
->>>>>>> 55a20fea
 
     def _check_name(self, name, existing=False):
         if not isinstance(name, basestring):
@@ -536,12 +521,9 @@
             return_shifts = True
         else:
             return_shifts = False
-<<<<<<< HEAD
-=======
         if not np.any(shifts):
             # The shift array if filled with zeros, nothing to do.
             return
->>>>>>> 55a20fea
 
         if expand:
             # Expand to fit all valid data
@@ -596,10 +578,7 @@
             self.crop_image(top, bottom, left, right)
             shifts = -shifts
 
-<<<<<<< HEAD
-=======
         self.events.data_changed.trigger(obj=self)
->>>>>>> 55a20fea
         if return_shifts:
             return shifts
 
@@ -724,11 +703,8 @@
             self.crop(axis.index_in_axes_manager,
                       ilow,
                       ihigh)
-<<<<<<< HEAD
-=======
 
         self.events.data_changed.trigger(obj=self)
->>>>>>> 55a20fea
 
     def interpolate_in_between(self, start, end, delta=3,
                                show_progressbar=None, **kwargs):
@@ -2858,8 +2834,6 @@
         self.auto_replot = True
         self.inav = SpecialSlicersSignal(self, True)
         self.isig = SpecialSlicersSignal(self, False)
-<<<<<<< HEAD
-=======
         self.events = Events()
         self.events.data_changed = Event("""
             Event that triggers when the data has changed
@@ -2874,7 +2848,6 @@
             Arguments:
                 obj: The signal that owns the data.
             """, arguments=['obj'])
->>>>>>> 55a20fea
 
     def _create_metadata(self):
         self.metadata = DictionaryTreeBrowser()
@@ -5219,14 +5192,8 @@
         if plot_marker:
             marker.plot()
 
-<<<<<<< HEAD
-# Implement binary operators
-for name in (
-    # Arithmetic operators
-=======
 
 ARITHMETIC_OPERATORS = (
->>>>>>> 55a20fea
     "__add__",
     "__sub__",
     "__mul__",
@@ -5273,14 +5240,9 @@
 for name in ARITHMETIC_OPERATORS + INPLACE_OPERATORS + COMPARISON_OPERATORS:
     exec(
         ("def %s(self, other):\n" % name) +
-<<<<<<< HEAD
-        ("   return self._binary_operator_ruler(other, \'%s\')\n" % name))
-    exec("%s.__doc__ = int.%s.__doc__" % (name, name))
-=======
         ("   return self._binary_operator_ruler(other, \'%s\')\n" %
          name))
     exec("%s.__doc__ = np.ndarray.%s.__doc__" % (name, name))
->>>>>>> 55a20fea
     exec("setattr(Signal, \'%s\', %s)" % (name, name))
     # The following commented line enables the operators with swapped
     # operands. They should be defined only for commutative operators
