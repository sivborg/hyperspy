--- conflicted
+++ resolved
@@ -29,9 +29,6 @@
 from hyperspy.misc.io.tools import (incremental_filename,
                                     append2pathname,)
 from hyperspy.exceptions import NavigationDimensionError
-<<<<<<< HEAD
-from hyperspy.misc.export_dictionary import export_to_dictionary, load_from_dictionary
-=======
 from hyperspy.misc.export_dictionary import export_to_dictionary, \
     load_from_dictionary
 from hyperspy.events import Events, Event
@@ -40,7 +37,6 @@
 import logging
 
 _logger = logging.getLogger(__name__)
->>>>>>> 55a20fea
 
 
 class NoneFloat(t.CFloat):   # Lazy solution, but usable
@@ -1088,11 +1084,7 @@
             raise ValueError( "_id_name of component and dictionary do not match, \ncomponent._id_name = %s\
                     \ndictionary['_id_name'] = %s" % (self._id_name, dic['_id_name']))
 
-<<<<<<< HEAD
-# vim: textwidth=80
-=======
     def _estimate_parameters(self, signal):
         if self._axes_manager != signal.axes_manager:
             self._axes_manager = signal.axes_manager
-            self._create_arrays()
->>>>>>> 55a20fea
+            self._create_arrays()