--- conflicted
+++ resolved
@@ -514,13 +514,6 @@
                                 param.value = bmax
                     else:
                         values = np.array(param.value)
-<<<<<<< HEAD
-                        minmask = values < bmin
-                        maxmask = values > bmax
-                        values[maxmask] = bmax
-                        values[minmask] = bmin
-                        param.value = tuple(values)
-=======
                         if param.bmin is not None:
                             minmask = values < bmin
                             values[minmask] = bmin
@@ -529,7 +522,6 @@
                             values[maxmask] = bmax
                         param.value = tuple(values)
 
->>>>>>> 5b8f32e6
 
     def store_current_values(self):
         """ Store the parameters of the current coordinates into the
