# -*- coding: utf-8 -*-
# Copyright 2007-2016 The HyperSpy developers
#
# This file is part of  HyperSpy.
#
#  HyperSpy is free software: you can redistribute it and/or modify
# it under the terms of the GNU General Public License as published by
# the Free Software Foundation, either version 3 of the License, or
# (at your option) any later version.
#
#  HyperSpy is distributed in the hope that it will be useful,
# but WITHOUT ANY WARRANTY; without even the implied warranty of
# MERCHANTABILITY or FITNESS FOR A PARTICULAR PURPOSE.  See the
# GNU General Public License for more details.
#
# You should have received a copy of the GNU General Public License
# along with  HyperSpy.  If not, see <http://www.gnu.org/licenses/>.

import copy
import warnings
import logging

from hyperspy.models.model1D import Model1D
from hyperspy.components import EELSCLEdge
from hyperspy.components import PowerLaw
from hyperspy.defaults_parser import preferences
from hyperspy import components
from hyperspy._signals.eels import EELSSpectrum

_logger = logging.getLogger(__name__)


def _give_me_delta(master, slave):
    return lambda x: x + slave - master


def _give_me_idelta(master, slave):
    return lambda x: x - slave + master


class EELSModel(Model1D):

    """Build an EELS model

    Parameters
    ----------
    spectrum : an Spectrum (or any Spectrum subclass) instance
    auto_background : boolean
        If True, and if spectrum is an EELS instance adds automatically
        a powerlaw to the model and estimate the parameters by the
        two-area method.
    auto_add_edges : boolean
        If True, and if spectrum is an EELS instance, it will
        automatically add the ionization edges as defined in the
        Spectrum instance. Adding a new element to the spectrum using
        the components.EELSSpectrum.add_elements method automatically
        add the corresponding ionisation edges to the model.
    ll : {None, EELSSpectrum}
        If an EELSSPectrum is provided, it will be assumed that it is
        a low-loss EELS spectrum, and it will be used to simulate the
        effect of multiple scattering by convolving it with the EELS
        spectrum.
    GOS : {'hydrogenic', 'Hartree-Slater', None}
        The GOS to use when auto adding core-loss EELS edges.
        If None it will use the Hartree-Slater GOS if
        they are available, otherwise it will use the hydrogenic GOS.
    dictionary : {dict, None}
        A dictionary to be used to recreate a model. Usually generated using
        :meth:`hyperspy.model.as_dictionary`

    """

    def __init__(self, signal1D, auto_background=True,
                 auto_add_edges=True, ll=None,
<<<<<<< HEAD
                 GOS=None, dictionary=None):
        Model1D.__init__(self, spectrum)
=======
                 GOS=None):
        Model.__init__(self, signal1D)
>>>>>>> 9fe04d03
        self._suspend_auto_fine_structure_width = False
        self.convolved = False
        self.low_loss = ll
        self.GOS = GOS
        self.edges = []
        self._background_components = []
        if dictionary is not None:
            auto_background = False
            auto_add_edges = False
            self._load_dictionary(dictionary)

        if auto_background is True:
            background = PowerLaw()
            self.append(background)

        if self.signal.subshells and auto_add_edges is True:
            self._add_edges_from_subshells_names()

    @property
<<<<<<< HEAD
    def spectrum(self):
=======
    def signal1D(self):
>>>>>>> 9fe04d03
        return self._signal

    @signal1D.setter
    def signal1D(self, value):
        if isinstance(value, EELSSpectrum):
            self._signal = value
            self.signal._are_microscope_parameters_missing()
        else:
            raise ValueError(
                "This attribute can only contain an EELSSpectrum "
                "but an object of type %s was provided" %
                str(type(value)))

    def append(self, component):
        super(EELSModel, self).append(component)
        if isinstance(component, EELSCLEdge):
            tem = self.signal.metadata.Acquisition_instrument.TEM
            component.set_microscope_parameters(
                E0=tem.beam_energy,
                alpha=tem.convergence_angle,
                beta=tem.Detector.EELS.collection_angle,
                energy_scale=self.axis.scale)
            component.energy_scale = self.axis.scale
            component._set_fine_structure_coeff()
        self._classify_components()

    append.__doc__ = Model1D.append.__doc__

    def remove(self, component):
        super(EELSModel, self).remove(component)
        self._classify_components()
    remove.__doc__ = Model1D.remove.__doc__

    def _classify_components(self):
        """Classify components between background and ionization edge
        components.

        This method should be called everytime that components are added and
        removed. An ionization edge becomes background when its onset falls to
        the left of the first non-masked energy channel. The ionization edges
        are stored in a list in the `edges` attribute. They are sorted by
        increasing `onset_energy`. The background components are stored in
        `_background_components`.

        """
        self.edges = []
        self._background_components = []
        for component in self:
            if isinstance(component, EELSCLEdge):
<<<<<<< HEAD
=======
                tem = self.signal.metadata.Acquisition_instrument.TEM
                component.set_microscope_parameters(
                    E0=tem.beam_energy,
                    alpha=tem.convergence_angle,
                    beta=tem.Detector.EELS.collection_angle,
                    energy_scale=self.axis.scale)
                component.energy_scale = self.axis.scale
                component._set_fine_structure_coeff()
>>>>>>> 9fe04d03
                if component.onset_energy.value < \
                        self.axis.axis[self.channel_switches][0]:
                    component.isbackground = True
                if component.isbackground is not True:
                    self.edges.append(component)
                else:
                    component.fine_structure_active = False
                    component.fine_structure_coeff.free = False
            elif (isinstance(component, PowerLaw) or
                  component.isbackground is True):
                self._background_components.append(component)

        if self.edges:
            self.edges.sort(key=EELSCLEdge._onset_energy)
            self.resolve_fine_structure()
        if len(self._background_components) > 1:
            self._backgroundtype = "mix"
        elif len(self._background_components) == 1:
            self._backgroundtype = \
                self._background_components[0].__repr__()
            bg = self._background_components[0]
            if isinstance(bg, PowerLaw) and self.edges and not \
               bg.A.map["is_set"].any():
                self.two_area_background_estimation()

    @property
    def _active_edges(self):
        return [edge for edge in self.edges if edge.active]

    @property
    def _active_background_components(self):
        return [bc for bc in self._background_components if bc.active]

    def _add_edges_from_subshells_names(self, e_shells=None):
        """Create the Edge instances and configure them appropiately
        Parameters
        ----------
        e_shells : list of strings
        """
        if e_shells is None:
            e_shells = list(self.signal.subshells)
        e_shells.sort()
        master_edge = EELSCLEdge(e_shells.pop(), self.GOS)
        # If self.GOS was None, the GOS is set by eels_cl_edge so
        # we reassing the value of self.GOS
        self.GOS = master_edge.GOS._name
        self.append(master_edge)
        element = master_edge.element
        while len(e_shells) > 0:
            next_element = e_shells[-1].split('_')[0]
            if next_element != element:
                # New master edge
                self._add_edges_from_subshells_names(e_shells=e_shells)
            elif self.GOS == 'hydrogenic':
                # The hydrogenic GOS includes all the L subshells in one
                # so we get rid of the others
                e_shells.pop()
            else:
                # Add the other subshells of the same element
                # and couple their intensity and onset_energy to that of the
                # master edge
                edge = EELSCLEdge(e_shells.pop(), GOS=self.GOS)

                edge.intensity.twin = master_edge.intensity
                delta = _give_me_delta(master_edge.GOS.onset_energy,
                                       edge.GOS.onset_energy)
                idelta = _give_me_idelta(master_edge.GOS.onset_energy,
                                         edge.GOS.onset_energy)
                edge.onset_energy.twin_function = delta
                edge.onset_energy.twin_inverse_function = idelta
                edge.onset_energy.twin = master_edge.onset_energy
                edge.free_onset_energy = False
                self.append(edge)

    def resolve_fine_structure(
            self,
            preedge_safe_window_width=preferences.EELS.
            preedge_safe_window_width,
            i1=0):
        """Adjust the fine structure of all edges to avoid overlapping

        This function is called automatically everytime the position of an edge
        changes

        Parameters
        ----------
        preedge_safe_window_width : float
            minimum distance between the fine structure of an ionization edge
            and that of the following one.
        """

        if self._suspend_auto_fine_structure_width is True:
            return

        if not self._active_edges:
            return

        while (self._active_edges[i1].fine_structure_active is False and
               i1 < len(self._active_edges) - 1):
            i1 += 1
        if i1 < len(self._active_edges) - 1:
            i2 = i1 + 1
            while (self._active_edges[i2].fine_structure_active is False and
                    i2 < len(self._active_edges) - 1):
                i2 += 1
            if self._active_edges[i2].fine_structure_active is True:
                distance_between_edges = (
                    self._active_edges[i2].onset_energy.value -
                    self._active_edges[i1].onset_energy.value)
                if (self._active_edges[i1].fine_structure_width >
                        distance_between_edges - preedge_safe_window_width):
                    min_d = preferences.EELS.\
                        min_distance_between_edges_for_fine_structure
                    if (distance_between_edges -
                            preedge_safe_window_width) <= min_d:
                        _logger.info((
                            "Automatically deactivating the fine structure "
                            "of edge number %d to avoid conflicts with edge "
                            "number %d") % (i2 + 1, i1 + 1))
                        self._active_edges[i2].fine_structure_active = False
                        self._active_edges[
                            i2].fine_structure_coeff.free = False
                        self.resolve_fine_structure(i1=i2)
                    else:
                        new_fine_structure_width = (
                            distance_between_edges - preedge_safe_window_width)
                        _logger.info((
                            "Automatically changing the fine structure "
                            "width of edge %d from %s eV to %s eV to avoid "
                            "conflicts with edge number %d") % (
                                i1 + 1,
                                self._active_edges[i1].fine_structure_width,
                                new_fine_structure_width,
                                i2 + 1))
                        self._active_edges[i1].fine_structure_width = \
                            new_fine_structure_width
                        self.resolve_fine_structure(i1=i2)
                else:
                    self.resolve_fine_structure(i1=i2)
        else:
            return

    def fit(self, fitter=None, method='ls', grad=False,
            bounded=False, ext_bounding=False, update_plot=False,
            kind='std', **kwargs):
        """Fits the model to the experimental data

        Parameters
        ----------
        fitter : {None, "leastsq", "odr", "mpfit", "fmin"}
            The optimizer to perform the fitting. If None the fitter
            defined in the Preferences is used. leastsq is the most
            stable but it does not support bounding. mpfit supports
            bounding. fmin is the only one that supports
            maximum likelihood estimation, but it is less robust than
            the Levenberg–Marquardt based leastsq and mpfit, and it is
            better to use it after one of them to refine the estimation.
        method : {'ls', 'ml'}
            Choose 'ls' (default) for least squares and 'ml' for
            maximum-likelihood estimation. The latter only works with
            fitter = 'fmin'.
        grad : bool
            If True, the analytical gradient is used if defined to
            speed up the estimation.
        ext_bounding : bool
            If True, enforce bounding by keeping the value of the
            parameters constant out of the defined bounding area.
        bounded : bool
            If True performs bounded optimization if the fitter
            supports it. Currently only mpfit support bounding.
        update_plot : bool
            If True, the plot is updated during the optimization
            process. It slows down the optimization but it permits
            to visualize the optimization evolution.
        kind : {'std', 'smart'}
            If 'std' (default) performs standard fit. If 'smart'
            performs smart_fit

        **kwargs : key word arguments
            Any extra key word argument will be passed to the chosen
            fitter

        See Also
        --------
        multifit, smart_fit

        """
        if kind == 'smart':
            self.smart_fit(fitter=fitter,
                           method=method,
                           grad=grad,
                           bounded=bounded,
                           ext_bounding=ext_bounding,
                           update_plot=update_plot,
                           **kwargs)
        elif kind == 'std':
            Model1D.fit(self,
                        fitter=fitter,
                        method=method,
                        grad=grad,
                        bounded=bounded,
                        ext_bounding=ext_bounding,
                        update_plot=update_plot,
                        **kwargs)
        else:
            raise ValueError('kind must be either \'std\' or \'smart\'.'
                             '\'%s\' provided.' % kind)

    def smart_fit(self, start_energy=None, **kwargs):
        """ Fits everything in a cascade style.

        Parameters
        ----------

        start_energy : {float, None}
            If float, limit the range of energies from the left to the
            given value.
        **kwargs : key word arguments
            Any extra key word argument will be passed to
            the fit method. See the fit method documentation for
            a list of valid arguments.

        See Also
        --------
        fit, multifit

        """

        # Fit background
        self.fit_background(start_energy, **kwargs)

        # Fit the edges
        for i in range(0, len(self._active_edges)):
            self._fit_edge(i, start_energy, **kwargs)

    def _get_first_ionization_edge_energy(self, start_energy=None):
        """Calculate the first ionization edge energy.

        Returns
        -------
        iee : float or None
            The first ionization edge energy or None if no edge is defined in
            the model.

        """
        if not self._active_edges:
            return None
        start_energy = self._get_start_energy(start_energy)
        iee_list = [edge.onset_energy.value for edge in self._active_edges
                    if edge.onset_energy.value > start_energy]
        iee = min(iee_list) if iee_list else None
        return iee

    def _get_start_energy(self, start_energy=None):
        E0 = self.axis.axis[self.channel_switches][0]
        if not start_energy or start_energy < E0:
            start_energy = E0
        return start_energy

    def fit_background(self, start_energy=None, only_current=True, **kwargs):
        """Fit the background to the first active ionization edge
        in the energy range.

        Parameters
        ----------
        start_energy : {float, None}, optional
            If float, limit the range of energies from the left to the
            given value. Default None.
        only_current : bool, optional
            If True, only fit the background at the current coordinates.
            Default True.
        **kwargs : extra key word arguments
            All extra key word arguments are passed to fit or
            multifit.

        """

        # If there is no active background compenent do nothing
        if not self._active_background_components:
            return
        iee = self._get_first_ionization_edge_energy(start_energy=start_energy)
        if iee is not None:
            to_disable = [edge for edge in self._active_edges
                          if edge.onset_energy.value >= iee]
            E2 = iee - preferences.EELS.preedge_safe_window_width
            self.disable_edges(to_disable)
        else:
            E2 = None
        self.set_signal_range(start_energy, E2)
        if only_current:
            self.fit(**kwargs)
        else:
            self.multifit(**kwargs)
        self.channel_switches = copy.copy(self.backup_channel_switches)
        if iee is not None:
            self.enable_edges(to_disable)

    def two_area_background_estimation(self, E1=None, E2=None, powerlaw=None):
        """Estimates the parameters of a power law background with the two
        area method.

        Parameters
        ----------
        E1 : float
        E2 : float
        powerlaw : PowerLaw component or None
            If None, it will try to guess the right component from the
            background components of the model

        """
        if powerlaw is None:
            for component in self._active_background_components:
                if isinstance(component, components.PowerLaw):
                    if powerlaw is None:
                        powerlaw = component
                    else:
                        _logger.warning(
                            'There are more than two power law '
                            'background components defined in this model, '
                            'please use the powerlaw keyword to specify one'
                            ' of them')
                        return
                else:  # No power law component
                    return

        ea = self.axis.axis[self.channel_switches]
        E1 = self._get_start_energy(E1)
        if E2 is None:
            E2 = self._get_first_ionization_edge_energy(start_energy=E1)
            if E2 is None:
                E2 = ea[-1]
            else:
                E2 = E2 - \
                    preferences.EELS.preedge_safe_window_width

        if not powerlaw.estimate_parameters(
                self.signal, E1, E2, only_current=False):
<<<<<<< HEAD
            _logger.warning(
=======
            messages.warning(
>>>>>>> 9fe04d03
                "The power law background parameters could not "
                "be estimated.\n"
                "Try choosing a different energy range for the estimation")
            return

    def _fit_edge(self, edgenumber, start_energy=None, **kwargs):
        backup_channel_switches = self.channel_switches.copy()
        ea = self.axis.axis[self.channel_switches]
        if start_energy is None:
            start_energy = ea[0]
        preedge_safe_window_width = preferences.EELS.preedge_safe_window_width
        # Declare variables
        active_edges = self._active_edges
        edge = active_edges[edgenumber]
        if (edge.intensity.twin is not None or
                edge.active is False or
                edge.onset_energy.value < start_energy or
                edge.onset_energy.value > ea[-1]):
            return 1
        # Fitting edge 'edge.name'
        last_index = len(self._active_edges) - 1    # Last edge index
        i = 1
        twins = []
        while edgenumber + i <= last_index and (
                active_edges[edgenumber + i].intensity.twin is not None or
                active_edges[edgenumber + i].active is False):
            if active_edges[edgenumber + i].intensity.twin is not None:
                twins.append(self._active_edges[edgenumber + i])
            i += 1
        if (edgenumber + i) > last_index:
            nextedgeenergy = ea[-1]
        else:
            nextedgeenergy = (
                active_edges[edgenumber + i].onset_energy.value -
                preedge_safe_window_width)

        # Backup the fsstate
        to_activate_fs = []
        for edge_ in [edge, ] + twins:
            if (edge_.fine_structure_active is True and
                    edge_.fine_structure_coeff.free is True):
                to_activate_fs.append(edge_)
        self.disable_fine_structure(to_activate_fs)

        # Smart Fitting

        # Without fine structure to determine onset_energy
        edges_to_activate = []
        for edge_ in self._active_edges[edgenumber + 1:]:
            if (edge_.active is True and
                    edge_.onset_energy.value >= nextedgeenergy):
                edge_.active = False
                edges_to_activate.append(edge_)

        self.set_signal_range(start_energy, nextedgeenergy)
        if edge.free_onset_energy is True:
            edge.onset_energy.free = True
            self.fit(**kwargs)
            edge.onset_energy.free = False
            _logger.info("onset_energy = %s", edge.onset_energy.value)
            self._classify_components()
        elif edge.intensity.free is True:
            self.enable_fine_structure(to_activate_fs)
            self.remove_fine_structure_data(to_activate_fs)
            self.disable_fine_structure(to_activate_fs)
            self.fit(**kwargs)

        if len(to_activate_fs) > 0:
            self.set_signal_range(start_energy, nextedgeenergy)
            self.enable_fine_structure(to_activate_fs)
            self.fit(**kwargs)

        self.enable_edges(edges_to_activate)
        # Recover the channel_switches. Remove it or make it smarter.
        self.channel_switches = backup_channel_switches

    def quantify(self):
        """Prints the value of the intensity of all the independent
        active EELS core loss edges defined in the model

        """
        elements = {}
        for edge in self._active_edges:
            if edge.active and edge.intensity.twin is None:
                element = edge.element
                subshell = edge.subshell
                if element not in elements:
                    elements[element] = {}
                elements[element][subshell] = edge.intensity.value
        print()
        print("Absolute quantification:")
        print("Elem.\tIntensity")
        for element in elements:
            if len(elements[element]) == 1:
                for subshell in elements[element]:
                    print("%s\t%f" % (
                        element, elements[element][subshell]))
            else:
                for subshell in elements[element]:
                    print("%s_%s\t%f" % (element, subshell,
                                         elements[element][subshell]))

    def remove_fine_structure_data(self, edges_list=None):
        """Remove the fine structure data from the fitting routine as
        defined in the fine_structure_width parameter of the
        component.EELSCLEdge

        Parameters
        ----------
        edges_list : None or  list of EELSCLEdge or list of edge names
            If None, the operation is performed on all the edges in the model.
            Otherwise, it will be performed only on the listed components.

        See Also
        --------
        enable_edges, disable_edges, enable_background,
        disable_background, enable_fine_structure,
        disable_fine_structure, set_all_edges_intensities_positive,
        unset_all_edges_intensities_positive, enable_free_onset_energy,
        disable_free_onset_energy, fix_edges, free_edges, fix_fine_structure,
        free_fine_structure

        """
        if edges_list is None:
            edges_list = self._active_edges
        else:
            edges_list = [self._get_component(x) for x in edges_list]
        for edge in edges_list:
            if (edge.isbackground is False and
                    edge.fine_structure_active is True):
                start = edge.onset_energy.value
                stop = start + edge.fine_structure_width
                self.remove_signal_range(start, stop)

    def enable_edges(self, edges_list=None):
        """Enable the edges listed in edges_list. If edges_list is
        None (default) all the edges with onset in the spectrum energy
        region will be enabled.

        Parameters
        ----------
        edges_list : None or  list of EELSCLEdge or list of edge names
            If None, the operation is performed on all the edges in the model.
            Otherwise, it will be performed only on the listed components.

        See Also
        --------
        enable_edges, disable_edges, enable_background,
        disable_background, enable_fine_structure,
        disable_fine_structure, set_all_edges_intensities_positive,
        unset_all_edges_intensities_positive, enable_free_onset_energy,
        disable_free_onset_energy, fix_edges, free_edges, fix_fine_structure,
        free_fine_structure

        """

        if edges_list is None:
            edges_list = self.edges
        else:
            edges_list = [self._get_component(x) for x in edges_list]
        for edge in edges_list:
            if edge.isbackground is False:
                edge.active = True
        self.resolve_fine_structure()

    def disable_edges(self, edges_list=None):
        """Disable the edges listed in edges_list. If edges_list is None (default)
        all the edges with onset in the spectrum energy region will be
        disabled.

        Parameters
        ----------
        edges_list : None or  list of EELSCLEdge or list of edge names
            If None, the operation is performed on all the edges in the model.
            Otherwise, it will be performed only on the listed components.

        See Also
        --------
        enable_edges, disable_edges, enable_background,
        disable_background, enable_fine_structure,
        disable_fine_structure, set_all_edges_intensities_positive,
        unset_all_edges_intensities_positive, enable_free_onset_energy,
        disable_free_onset_energy, fix_edges, free_edges, fix_fine_structure,
        free_fine_structure

        """
        if edges_list is None:
            edges_list = self._active_edges
        else:
            edges_list = [self._get_component(x) for x in edges_list]
        for edge in edges_list:
            if edge.isbackground is False:
                edge.active = False
        self.resolve_fine_structure()

    def enable_background(self):
        """Enable the background componets.

        """
        for component in self._background_components:
            component.active = True

    def disable_background(self):
        """Disable the background components.

        """
        for component in self._active_background_components:
            component.active = False

    def enable_fine_structure(self, edges_list=None):
        """Enable the fine structure of the edges listed in edges_list.
        If edges_list is None (default) the fine structure of all the edges
        with onset in the spectrum energy region will be enabled.

        Parameters
        ----------
        edges_list : None or  list of EELSCLEdge or list of edge names
            If None, the operation is performed on all the edges in the model.
            Otherwise, it will be performed only on the listed components.

        See Also
        --------
        enable_edges, disable_edges, enable_background,
        disable_background, enable_fine_structure,
        disable_fine_structure, set_all_edges_intensities_positive,
        unset_all_edges_intensities_positive, enable_free_onset_energy,
        disable_free_onset_energy, fix_edges, free_edges, fix_fine_structure,
        free_fine_structure

        """
        if edges_list is None:
            edges_list = self._active_edges
        else:
            edges_list = [self._get_component(x) for x in edges_list]
        for edge in edges_list:
            if edge.isbackground is False:
                edge.fine_structure_active = True
                edge.fine_structure_coeff.free = True
        self.resolve_fine_structure()

    def disable_fine_structure(self, edges_list=None):
        """Disable the fine structure of the edges listed in edges_list.
        If edges_list is None (default) the fine structure of all the edges
        with onset in the spectrum energy region will be disabled.

        Parameters
        ----------
        edges_list : None or  list of EELSCLEdge or list of edge names
            If None, the operation is performed on all the edges in the model.
            Otherwise, it will be performed only on the listed components.

        See Also
        --------
        enable_edges, disable_edges, enable_background,
        disable_background, enable_fine_structure,
        disable_fine_structure, set_all_edges_intensities_positive,
        unset_all_edges_intensities_positive, enable_free_onset_energy,
        disable_free_onset_energy, fix_edges, free_edges, fix_fine_structure,
        free_fine_structure

        """
        if edges_list is None:
            edges_list = self._active_edges
        else:
            edges_list = [self._get_component(x) for x in edges_list]
        for edge in edges_list:
            if edge.isbackground is False:
                edge.fine_structure_active = False
                edge.fine_structure_coeff.free = False
        self.resolve_fine_structure()

    def set_all_edges_intensities_positive(self):
        for edge in self._active_edges:
            edge.intensity.ext_force_positive = True
            edge.intensity.ext_bounded = True

    def unset_all_edges_intensities_positive(self):
        for edge in self._active_edges:
            edge.intensity.ext_force_positive = False
            edge.intensity.ext_bounded = False

    def enable_free_onset_energy(self, edges_list=None):
        """Enable the automatic freeing of the onset_energy parameter during a
        smart fit for the edges listed in edges_list.
        If edges_list is None (default) the onset_energy of all the edges
        with onset in the spectrum energy region will be freeed.

        Parameters
        ----------
        edges_list : None or  list of EELSCLEdge or list of edge names
            If None, the operation is performed on all the edges in the model.
            Otherwise, it will be performed only on the listed components.

        See Also
        --------
        enable_edges, disable_edges, enable_background,
        disable_background, enable_fine_structure,
        disable_fine_structure, set_all_edges_intensities_positive,
        unset_all_edges_intensities_positive, enable_free_onset_energy,
        disable_free_onset_energy, fix_edges, free_edges, fix_fine_structure,
        free_fine_structure

        """
        if edges_list is None:
            edges_list = self._active_edges
        else:
            edges_list = [self._get_component(x) for x in edges_list]
        for edge in edges_list:
            if edge.isbackground is False:
                edge.free_onset_energy = True

    def disable_free_onset_energy(self, edges_list=None):
        """Disable the automatic freeing of the onset_energy parameter during a
        smart fit for the edges listed in edges_list.
        If edges_list is None (default) the onset_energy of all the edges
        with onset in the spectrum energy region will not be freed.
        Note that if their atribute edge.onset_energy.free is True, the
        parameter will be free during the smart fit.

        Parameters
        ----------
        edges_list : None or  list of EELSCLEdge or list of edge names
            If None, the operation is performed on all the edges in the model.
            Otherwise, it will be performed only on the listed components.

        See Also
        --------
        enable_edges, disable_edges, enable_background,
        disable_background, enable_fine_structure,
        disable_fine_structure, set_all_edges_intensities_positive,
        unset_all_edges_intensities_positive, enable_free_onset_energy,
        disable_free_onset_energy, fix_edges, free_edges, fix_fine_structure,
        free_fine_structure

        """

        if edges_list is None:
            edges_list = self._active_edges
        else:
            edges_list = [self._get_component(x) for x in edges_list]
        for edge in edges_list:
            if edge.isbackground is False:
                edge.free_onset_energy = True

    def fix_edges(self, edges_list=None):
        """Fixes all the parameters of the edges given in edges_list.
        If edges_list is None (default) all the edges will be fixed.

        Parameters
        ----------
        edges_list : None or  list of EELSCLEdge or list of edge names
            If None, the operation is performed on all the edges in the model.
            Otherwise, it will be performed only on the listed components.

        See Also
        --------
        enable_edges, disable_edges, enable_background,
        disable_background, enable_fine_structure,
        disable_fine_structure, set_all_edges_intensities_positive,
        unset_all_edges_intensities_positive, enable_free_onset_energy,
        disable_free_onset_energy, fix_edges, free_edges, fix_fine_structure,
        free_fine_structure

        """
        if edges_list is None:
            edges_list = self._active_edges
        else:
            edges_list = [self._get_component(x) for x in edges_list]
        for edge in edges_list:
            if edge.isbackground is False:
                edge.intensity.free = False
                edge.onset_energy.free = False
                edge.fine_structure_coeff.free = False

    def free_edges(self, edges_list=None):
        """Frees all the parameters of the edges given in edges_list.
        If edges_list is None (default) all the edges will be freeed.

        Parameters
        ----------
        edges_list : None or  list of EELSCLEdge or list of edge names
            If None, the operation is performed on all the edges in the model.
            Otherwise, it will be performed only on the listed components.

        See Also
        --------
        enable_edges, disable_edges, enable_background,
        disable_background, enable_fine_structure,
        disable_fine_structure, set_all_edges_intensities_positive,
        unset_all_edges_intensities_positive, enable_free_onset_energy,
        disable_free_onset_energy, fix_edges, free_edges, fix_fine_structure,
        free_fine_structure

        """

        if edges_list is None:
            edges_list = self._active_edges
        else:
            edges_list = [self._get_component(x) for x in edges_list]
        for edge in edges_list:
            if edge.isbackground is False:
                edge.intensity.free = True

    def fix_fine_structure(self, edges_list=None):
        """Fixes all the parameters of the edges given in edges_list.
        If edges_list is None (default) all the edges will be fixed.

        Parameters
        ----------
        edges_list : None or  list of EELSCLEdge or list of edge names
            If None, the operation is performed on all the edges in the model.
            Otherwise, it will be performed only on the listed components.

        See Also
        --------
        enable_edges, disable_edges, enable_background,
        disable_background, enable_fine_structure,
        disable_fine_structure, set_all_edges_intensities_positive,
        unset_all_edges_intensities_positive, enable_free_onset_energy,
        disable_free_onset_energy, fix_edges, free_edges, fix_fine_structure,
        free_fine_structure

        """
        if edges_list is None:
            edges_list = self._active_edges
        else:
            edges_list = [self._get_component(x) for x in edges_list]
        for edge in edges_list:
            if edge.isbackground is False:
                edge.fine_structure_coeff.free = False

    def free_fine_structure(self, edges_list=None):
        """Frees all the parameters of the edges given in edges_list.
        If edges_list is None (default) all the edges will be freeed.

        Parameters
        ----------
        edges_list : None or  list of EELSCLEdge or list of edge names
            If None, the operation is performed on all the edges in the model.
            Otherwise, it will be performed only on the listed components.

        See Also
        --------
        enable_edges, disable_edges, enable_background,
        disable_background, enable_fine_structure,
        disable_fine_structure, set_all_edges_intensities_positive,
        unset_all_edges_intensities_positive, enable_free_onset_energy,
        disable_free_onset_energy, fix_edges, free_edges, fix_fine_structure,
        free_fine_structure

        """
        if edges_list is None:
            edges_list = self._active_edges
        else:
            edges_list = [self._get_component(x) for x in edges_list]
        for edge in edges_list:
            if edge.isbackground is False:
                edge.fine_structure_coeff.free = True

    def suspend_auto_fine_structure_width(self):
        """Disable the automatic adjustament of the core-loss edges fine
        structure width.

        See Also
        --------
        resume_auto_fine_structure_width

        """
        if self._suspend_auto_fine_structure_width is False:
            self._suspend_auto_fine_structure_width = True
        else:
            warnings.warn("Already suspended, does nothing.")

    def resume_auto_fine_structure_width(self, update=True):
        """Enable the automatic adjustament of the core-loss edges fine
        structure width.

        Parameters
        ----------
        update : bool, optional
            If True, also execute the automatic adjustment (default).


        See Also
        --------
        suspend_auto_fine_structure_width

        """
        if self._suspend_auto_fine_structure_width is True:
            self._suspend_auto_fine_structure_width = False
            if update is True:
                self.resolve_fine_structure()
        else:
            warnings.warn("Not suspended, nothing to resume.")<|MERGE_RESOLUTION|>--- conflicted
+++ resolved
@@ -72,13 +72,8 @@
 
     def __init__(self, signal1D, auto_background=True,
                  auto_add_edges=True, ll=None,
-<<<<<<< HEAD
                  GOS=None, dictionary=None):
-        Model1D.__init__(self, spectrum)
-=======
-                 GOS=None):
-        Model.__init__(self, signal1D)
->>>>>>> 9fe04d03
+        Model1D.__init__(self, signal1D)
         self._suspend_auto_fine_structure_width = False
         self.convolved = False
         self.low_loss = ll
@@ -98,11 +93,7 @@
             self._add_edges_from_subshells_names()
 
     @property
-<<<<<<< HEAD
-    def spectrum(self):
-=======
     def signal1D(self):
->>>>>>> 9fe04d03
         return self._signal
 
     @signal1D.setter
@@ -152,17 +143,6 @@
         self._background_components = []
         for component in self:
             if isinstance(component, EELSCLEdge):
-<<<<<<< HEAD
-=======
-                tem = self.signal.metadata.Acquisition_instrument.TEM
-                component.set_microscope_parameters(
-                    E0=tem.beam_energy,
-                    alpha=tem.convergence_angle,
-                    beta=tem.Detector.EELS.collection_angle,
-                    energy_scale=self.axis.scale)
-                component.energy_scale = self.axis.scale
-                component._set_fine_structure_coeff()
->>>>>>> 9fe04d03
                 if component.onset_energy.value < \
                         self.axis.axis[self.channel_switches][0]:
                     component.isbackground = True
@@ -500,11 +480,7 @@
 
         if not powerlaw.estimate_parameters(
                 self.signal, E1, E2, only_current=False):
-<<<<<<< HEAD
             _logger.warning(
-=======
-            messages.warning(
->>>>>>> 9fe04d03
                 "The power law background parameters could not "
                 "be estimated.\n"
                 "Try choosing a different energy range for the estimation")
