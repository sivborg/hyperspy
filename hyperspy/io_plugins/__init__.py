--- conflicted
+++ resolved
@@ -23,13 +23,10 @@
                                  tiff, semper_unf, blockfile, dens, emd,
                                  protochips, edax, bcf)
 
-<<<<<<< HEAD
+
 io_plugins = [msa, digital_micrograph, fei, mrc, mrcz, ripple, tiff, semper_unf,
-              blockfile, dens, emd, protochips, edax]
-=======
-io_plugins = [msa, digital_micrograph, fei, mrc, ripple, tiff, semper_unf,
               blockfile, dens, emd, protochips, edax, bcf]
->>>>>>> 554ddd7c
+
 
 _logger = logging.getLogger(__name__)
 
