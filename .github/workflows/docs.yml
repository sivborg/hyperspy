--- conflicted
+++ resolved
@@ -11,11 +11,7 @@
       LATEX_DEPS: dvipng latexmk texlive-latex-recommended texlive-latex-extra texlive-fonts-recommended
 
     steps:
-<<<<<<< HEAD
-      - uses: actions/checkout@v3.3.0
-=======
       - uses: actions/checkout@v4
->>>>>>> 502ef513
 
       - uses: ericpre/sphinx-action@latest_sphinx
         with:
@@ -35,11 +31,7 @@
     env:
       DOCS_PATH: ./doc/_build/html/
     steps:
-<<<<<<< HEAD
-      - uses: actions/checkout@v3.3.0
-=======
       - uses: actions/checkout@v4
->>>>>>> 502ef513
         with:
           fetch-depth: 0
 
