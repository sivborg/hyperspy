name: Tests

on: [push, pull_request]

jobs:
  run_test_site:
    name: ${{ matrix.os }}-py${{ matrix.PYTHON_VERSION }}${{ matrix.LABEL }}
    runs-on: ${{ matrix.os }}-latest
    timeout-minutes: 30
    env:
      MPLBACKEND: agg
      PIP_ARGS: --upgrade --use-feature=2020-resolver -e
      PYTEST_ARGS: --pyargs hyperspy --reruns 3 -n 2 --instafail
      PYTEST_ARGS_COVERAGE: 
    strategy:
      fail-fast: false
      matrix:
        os: [ubuntu, windows, macos]
        PYTHON_VERSION: [3.7, 3.8]
        PIP_SELECTOR: ['[all, tests]']
        UPSTREAM_DEV: [false]
        include:
          # test oldest supported version of main dependencies on python 3.6 
          - os: ubuntu
            PYTHON_VERSION: 3.6
            OLDEST_SUPPORTED_VERSION: true
<<<<<<< HEAD
            DEPENDENCIES: matplotlib==2.2.3 numpy==1.16.0 scipy==1.1 imagecodecs==2019.12.3
            PIP_SELECTOR: '[learning, speed, tests]'
=======
            DEPENDENCIES: matplotlib==2.2.3 numpy==1.16.0 scipy==1.1 imagecodecs==2019.12.3 dask==2.0.0
            PIP_SELECTOR: '[all, tests]'
>>>>>>> ae419cba
            LABEL: -oldest
          # test minimum requirement
          - os: ubuntu
            PYTHON_VERSION: 3.7
            PIP_SELECTOR: '[tests]'
            LABEL: -minimum
          # Run coverage
          - os: ubuntu
            PYTHON_VERSION: 3.7
            PIP_SELECTOR: '[all, tests, coverage]'
            PYTEST_ARGS_COVERAGE: --cov=. --cov-report=xml
            LABEL: -coverage
          # Run test suite against upstream development version
          - os: ubuntu
            PYTHON_VERSION: 3.8
            PIP_SELECTOR: '[all, tests]'
            LABEL: -upstream_dev
            UPSTREAM_DEV: true
            DEPENDENCIES: numpy scipy scikit-learn scikit-image
        exclude:
          # redundant build (same as coverage) 
          - os: ubuntu
            PYTHON_VERSION: 3.7

    steps:
      - uses: actions/checkout@v2

      - uses: actions/setup-python@v2
        name: Install Python
        with:
          python-version: ${{ matrix.PYTHON_VERSION }}

      - name: Display version
        run: |
          python --version
          pip --version

      - name: Install
        shell: bash
        run: |
          pip install ${{ env.PIP_ARGS }} .'${{ matrix.PIP_SELECTOR }}'

      - name: Install oldest supported version
        if: ${{ matrix.OLDEST_SUPPORTED_VERSION }}
        run: |
          pip install ${{ matrix.DEPENDENCIES }}

      - name: Install dependencies development version
        if: ${{ matrix.UPSTREAM_DEV }}
        run: |
          pip install --upgrade --no-deps --pre \
            -i https://pypi.anaconda.org/scipy-wheels-nightly/simple \
            ${{ matrix.DEPENDENCIES }}

      - name: Run test suite
        run: |
          pytest ${{ env.PYTEST_ARGS }} ${{ matrix.PYTEST_ARGS_COVERAGE }}

      - name: Upload coverage to Codecov
        if: ${{ always() }} && ${{ matrix.PYTEST_ARGS_COVERAGE }} 
        uses: codecov/codecov-action@v1

  build_doc:
    name: Build doc
    runs-on: ubuntu-latest

    steps:
      - uses: actions/checkout@v2

      - uses: actions/setup-python@v2
        name: Install Python
        with:
          python-version: 3.8

      - name: Install
        run: |
          pip install -e .[build-doc]

      - name: Build doc
        run: |
          cd doc && make html

      - uses: actions/upload-artifact@v2
        with:
          path: ./doc/_build/*
          name: doc_build
<|MERGE_RESOLUTION|>--- conflicted
+++ resolved
@@ -24,13 +24,8 @@
           - os: ubuntu
             PYTHON_VERSION: 3.6
             OLDEST_SUPPORTED_VERSION: true
-<<<<<<< HEAD
-            DEPENDENCIES: matplotlib==2.2.3 numpy==1.16.0 scipy==1.1 imagecodecs==2019.12.3
-            PIP_SELECTOR: '[learning, speed, tests]'
-=======
             DEPENDENCIES: matplotlib==2.2.3 numpy==1.16.0 scipy==1.1 imagecodecs==2019.12.3 dask==2.0.0
             PIP_SELECTOR: '[all, tests]'
->>>>>>> ae419cba
             LABEL: -oldest
           # test minimum requirement
           - os: ubuntu
